#
# Copyright (c) 2018, 2022 Oracle and/or its affiliates. All rights reserved.
#
# Licensed under the Universal Permissive License v 1.0 as shown at
#  https://oss.oracle.com/licenses/upl/
#
from abc import abstractmethod
from datetime import datetime
from dateutil import parser, tz
from decimal import Context, ROUND_HALF_EVEN
from json import loads
from time import mktime, sleep, time

from .common import (
    CheckValue, Consistency, Durability, FieldRange, PreparedStatement,
    PutOption, State, SystemState, TableLimits, TimeToLive, Version,
    deprecated)
from .exception import (
    IllegalArgumentException, RequestTimeoutException)
from .http import RateLimiter
from .serde import (
    BinaryProtocol, DeleteRequestSerializer, GetIndexesRequestSerializer,
    GetRequestSerializer, GetTableRequestSerializer,
    ListTablesRequestSerializer, MultiDeleteRequestSerializer,
    PrepareRequestSerializer, PutRequestSerializer, QueryRequestSerializer,
    SystemRequestSerializer, SystemStatusRequestSerializer,
    TableRequestSerializer, TableUsageRequestSerializer,
    WriteMultipleRequestSerializer)
try:
    from . import config
except ImportError:
    import config


class Request(object):
    """
    A request is a class used as a base for all requests types. Public state and
    methods are implemented by extending classes.
    """

    def __init__(self):
        self._check_request_size = True
        # Cloud service only.
        self._compartment = None
        self._read_rate_limiter = None
        self._retry_stats = None
        self._start_time_ms = 0
        self._table_name = None
        self._timeout_ms = 0
        self._write_rate_limiter = None
        self._rate_limit_delayed_ms = 0

    def add_retry_delay_ms(self, millis):
        """
        Internal use only.

        This adds time to the total time spent processing retries during a
        single request processing operation.

        :param millis: millis time to add to retry delay value
        :type millis: int
        """
        if self._retry_stats is None:
            self._retry_stats = RetryStats()
        self._retry_stats.add_delay_ms(millis)

    def add_retry_exception(self, re):
        """
        Internal use only.

        This adds (or increments) a class type to the list of exceptions that
        were processed during retries of a single request operation.

        :param re: class of exception to add to retry stats.
        :type re: Exception
        """
        if self._retry_stats is None:
            self._retry_stats = RetryStats()
        self._retry_stats.add_exception(re)

    def does_reads(self):
        """
        Internal use only.

        :returns: True if the request expects to do reads (incur read units).
        :rtype: boolean
        """
        return False

    def does_writes(self):
        """
        Internal use only.

        :returns: True if the request expects to do writes (incur write units).
        :rtype: boolean
        """
        return False

    def get_check_request_size(self):
        # Internal use only.
        return self._check_request_size

    def get_compartment(self):
        """
        Cloud service only.

        Get the compartment id or name if set for the request.

        :returns: compartment id or name if set for the request, otherwise None
            if not set.
        :rtype: str
        """
        return self._compartment

    def get_num_retries(self):
        """
        Internal use only.

        :returns: number of retries.
        :rtype: int
        """
        if self._retry_stats is None:
            return 0
        return self._retry_stats.get_retries()

    def get_read_rate_limiter(self):
        """
        Cloud service only.

        Returns the read rate limiter instance used during this request.

        This will be the value supplied via :py:meth:`set_read_rate_limiter`, or
        if that was not called, it may be an instance of an internal rate
        limiter that was configured internally during request processing.

        This is supplied for stats and tracing/debugging only. The returned
        limiter should be treated as read-only.

        :returns: the rate limiter instance used for read operations, or None if
            no limiter was used.
        :rtype: RateLimiter
        """
        return self._read_rate_limiter

    def get_retry_delay_ms(self):
        """
        Internal use only.

        :returns: the time spent in retries, in milliseconds.
        :rtype: int
        """
        if self._retry_stats is None:
            return 0
        return self._retry_stats.get_delay_ms()

    def get_retry_stats(self):
        """
        Returns a stats object with information about retries. This may be used
        during a retry handler or after a request has completed or thrown an
        exception.

        :returns: stats object with retry information, or None if no retries
        were performed.
        :rtype: RetryStats
        """
        return self._retry_stats

    def get_start_time_ms(self):
        """
        Internal use only.

        :returns: the start time of request processing.
        :returns: int
        """
        return self._start_time_ms

    def get_table_name(self):
        """
        Returns the table name to use for the operation.

        :returns: the table name, or None if not set.
        :returns: str
        """
        return self._table_name

    def get_timeout(self):
        return self._timeout_ms

    def get_write_rate_limiter(self):
        """
        Cloud service only.

        Returns the write rate limiter instance used during this request.

        This will be the value supplied via :py:meth:`set_write_rate_limiter`,
        or if that was not called, it may be an instance of an internal rate
        limiter that was configured internally during request processing.

        This is supplied for stats and tracing/debugging only. The returned
        limiter should be treated as read-only.

        :returns: the rate limiter instance used for write operations, or None
            if no limiter was used.
        :rtype: RateLimiter
        """
        return self._write_rate_limiter

    def is_query_request(self):
        return False

    def increment_retries(self):
        """
        Internal use only.

        Increments the number of retries during the request operation.
        """
        if self._retry_stats is None:
            self._retry_stats = RetryStats()
        self._retry_stats.increment_retries()

    def set_check_request_size(self, check_request_size):
        # Internal use only.
        self._check_request_size = check_request_size
        return self

    def set_compartment_internal(self, compartment):
        """
        Internal use only.

        Sets the compartment id or name to use for the operation.

        :param compartment: the compartment name or id.
        :type compartment: str or None.
        :raises IllegalArgumentException: raises the exception if compartment
            is not a str or None.
        """
        CheckValue.check_str(compartment, 'compartment', True)
        self._compartment = compartment

    def set_defaults(self, cfg):
        """
        Internal use only.

        Sets default values in a request based on the specified config object.
        This will typically be overridden by subclasses.

        :param cfg: the configuration object to use to get default values.
        :type cfg: NoSQLHandleConfig
        :returns: self.
        :raises IllegalArgumentException: raises the exception if cfg is not an
            instance of NoSQLHandleConfig.
        """
        self._check_config(cfg)
        if self._timeout_ms == 0:
            self._timeout_ms = cfg.get_default_timeout()
        return self

    def set_read_rate_limiter(self, rate_limiter):
        """
        Cloud service only.

        Sets a read rate limiter to use for this request.

        This will override any internal rate limiter that may have otherwise
        been used during request processing, and it will be used regardless of
        any rate limiter config.

        :param rate_limiter: the rate limiter instance to use for read
            operations.
        :type rate_limiter: RateLimiter
        :returns: self.
        :raises IllegalArgumentException: raises the exception if rate_limiter
            is not an instance of RateLimiter.
        """
        self._check_rate_limiter(rate_limiter, 'set_read_rate_limiter')
        self._read_rate_limiter = rate_limiter
        return self

    def set_retry_stats(self, retry_stats):
        """
        Internal use only.

        This is typically set by internal request processing when the first
        retry is attempted. It is used/updated thereafter on subsequent retry
        attempts.

        :param retry_stats: the stats object to use.
        :type retry_stats: RetryStats
        :returns: self.
        :raises IllegalArgumentException: raises the exception if retry_stats is
            not an instance of RetryStats.
        """
        if retry_stats is not None and not isinstance(retry_stats, RetryStats):
            raise IllegalArgumentException(
                'set_retry_stats requires an instance of RetryStats as ' +
                'parameter.')
        self._retry_stats = retry_stats
        return self

    def set_start_time_ms(self, start_time_ms):
        """
        Internal use only.

        :param start_time_ms: the start time of request processing.
        :type start_time_ms: int
        """
        self._start_time_ms = start_time_ms

    def set_write_rate_limiter(self, rate_limiter):
        """
        Cloud service only.

        Sets a write rate limiter to use for this request.

        This will override any internal rate limiter that may have otherwise
        been used during request processing, and it will be used regardless of
        any rate limiter config.

        :param rate_limiter: the rate limiter instance to use for write
            operations.
        :type rate_limiter: RateLimiter
        :returns: self.
        :raises IllegalArgumentException: raises the exception if rate_limiter
            is not an instance of RateLimiter.
        """
        self._check_rate_limiter(rate_limiter, 'set_write_rate_limiter')
        self._write_rate_limiter = rate_limiter
        return self

    def should_retry(self):
        # Returns True if this request should be retried.
        return True

    def set_table_name(self, table_name):
        """
        Internal use only.

        Sets the table name to use for the operation.

        :param table_name: the table name.
        :type table_name: str or None
        :raises IllegalArgumentException: raises the exception if table_name is
            not a string.
        """
        CheckValue.check_str(table_name, 'table_name', True)
        self._table_name = table_name

    def _set_timeout(self, timeout_ms):
        CheckValue.check_int_gt_zero(timeout_ms, 'timeout_ms')
        self._timeout_ms = timeout_ms

    def get_rate_limit_delayed_ms(self):
        """
        Get the time the operation was delayed due to rate limiting. Cloud only.
        If rate limiting is in place, this value will represent the number of
        milliseconds that the operation was delayed due to rate limiting. If the
        value is zero, rate limiting did not apply or the operation did not need
        to wait for rate limiting.

        :returns: delay time in milliseconds.
        """
        return self._rate_limit_delayed_ms

    def set_rate_limit_delayed_ms(self, delay_ms):
        """
        Set the time the operation was delayed due to rate limiting.
        :param delay_ms: the delay in milliseconds.
        :type delay_ms: int
        :returns: self.
        """
        self._rate_limit_delayed_ms = delay_ms
        return self

    @staticmethod
    def _check_config(cfg):
        if not isinstance(cfg, config.NoSQLHandleConfig):
            raise IllegalArgumentException(
                'set_defaults requires an instance of NoSQLHandleConfig as ' +
                'parameter.')

    @staticmethod
    def _check_rate_limiter(rate_limiter, name):
        if (rate_limiter is not None and
                not isinstance(rate_limiter, RateLimiter)):
            raise IllegalArgumentException(
                name + ' requires an instance of RateLimiter as parameter.')

    @abstractmethod
    def get_request_name(self):
        # type () -> str
        pass


class WriteRequest(Request):
    """
    Represents a base class for the single row modifying operations
    :py:meth:`NoSQLHandle.put` and :py:meth:`NoSQLHandle.delete`.

    This class encapsulates the common parameters of table name and the return
    row boolean, which allows applications to get information about the existing
    value of the target row on failure. By default no previous information is
    returned.
    """

    def __init__(self):
        super(WriteRequest, self).__init__()
        self._return_row = False
        self._durability = None

    def __str__(self):
        return 'WriteRequest'

    def __str__(self):
        return 'WriteRequest'

    def does_writes(self):
        return True

    def _set_return_row(self, return_row):
        CheckValue.check_boolean(return_row, 'return_row')
        self._return_row = return_row

    def _get_return_row(self):
        return self._return_row

    def _set_durability(self, dur):
        if dur is None:
            self._durability = None
            return
        if not isinstance(dur, Durability):
            raise IllegalArgumentException('set_durability requires an ' +
                                           'instance of Durability as parameter.')
        dur.validate()
        self._durability = dur

    def _get_durability(self):
        return self._durability

    def _validate_write_request(self, request_name):
        if self.get_table_name() is None:
            raise IllegalArgumentException(
                 "{} requires table name".format(request_name))

    def get_durability(self):
        pass

    def get_request_name(self):
        # type: () -> str
        return "Write"

    def get_type_name(self):
        # type: () -> str
        return "Write"


class ReadRequest(Request):
    """
    Represents a base class for read operations such as
    :py:meth:`NoSQLHandle.get`.

    This class encapsulates the common parameters of table name and consistency.
    By default read operations use Consistency.EVENTUAL. Use of
    Consistency.ABSOLUTE should be used only when required as it incurs
    additional cost.
    """

    def __init__(self):
        super(ReadRequest, self).__init__()
        self._consistency = None

    def __str__(self):
        return 'ReadRequest'

    def does_reads(self):
        return True

    def set_defaults(self, cfg):
        super(ReadRequest, self).set_defaults(cfg)
        if self._consistency is None:
            self._set_consistency(cfg.get_default_consistency())
        return self

    def _set_consistency(self, consistency):
        if (consistency != Consistency.ABSOLUTE and
                consistency != Consistency.EVENTUAL):
            raise IllegalArgumentException(
                'Consistency must be Consistency.ABSOLUTE or ' +
                'Consistency.EVENTUAL')
        self._consistency = consistency

    def _get_consistency(self):
        return self._consistency

    def _validate_read_request(self, request_name):
        if self.get_table_name() is None:
            raise IllegalArgumentException(
                request_name + ' requires table name.')

    def get_request_name(self):
        # type: () -> str
        return "Read"


class DeleteRequest(WriteRequest):
    """
    Represents the input to a :py:meth:`NoSQLHandle.delete` operation.

    This request can be used to perform unconditional and conditional deletes:
        * Delete any existing row. This is the default.
        * Succeed only if the row exists and and its :py:class:`Version`
          matches a specific :py:class:`Version`. Use
          :py:meth:`set_match_version` for this case. Using this option in
          conjunction with using :py:meth:`set_return_row` allows information
          about the existing row to be returned if the operation fails because
          of a version mismatch. On success no information is returned.

    Using :py:meth:`set_return_row` may incur additional cost and affect
    operation latency.

    The table name and key are required parameters. On a successful operation
    :py:meth:`DeleteResult.get_success` returns True. Additional information,
    such as previous row information, may be available in
    :py:class:`DeleteResult`.
    """

    def __init__(self):
        super(DeleteRequest, self).__init__()
        self._key = None
        self._match_version = None

    def __str__(self):
        return 'DeleteRequest'

    def set_key(self, key):
        """
        Sets the key to use for the delete operation. This is a required field.

        :param key: the key value.
        :type key: dict
        :returns: self.
        :raises IllegalArgumentException: raises the exception if key is not a
            dictionary.
        """
        CheckValue.check_dict(key, 'key')
        self._key = key
        return self

    def set_key_from_json(self, json_key):
        """
        Sets the key to use for the delete operation based on a JSON string.
        The string is parsed for validity and stored internally as a dict.

        :param json_key: the key as a JSON string.
        :type json_key: str
        :returns: self.
        :raises IllegalArgumentException: raises the exception if json_key is
            not a string.
        """
        CheckValue.check_str(json_key, 'json_key')
        self._key = loads(json_key)
        return self

    def get_key(self):
        """
        Returns the key of the row to be deleted.

        :returns: the key value, or None if not set.
        :rtype: dict
        """
        return self._key

    def set_compartment(self, compartment):
        """
        Cloud service only.

        Sets the name or id of a compartment to be used for this operation.

        The compartment may be specified as either a name (or path for nested
        compartments) or as an id (OCID). A name (vs id) can only be used when
        authenticated using a specific user identity. It is *not* available if
        authenticated as an Instance Principal which can be done when calling
        the service from a compute instance in the Oracle Cloud Infrastructure.
        See
        :py:meth:`borneo.iam.SignatureProvider.create_with_instance_principal`.

        :param compartment: the compartment name or id. If using a nested
            compartment, specify the full compartment path
            compartmentA.compartmentB, but exclude the name of the root
            compartment (tenant).
        :type compartment: str
        :returns: self.
        :raises IllegalArgumentException: raises the exception if compartment
            is not a str.
        """
        self.set_compartment_internal(compartment)
        return self

    def set_match_version(self, version):
        """
        Sets the :py:class:`Version` to use for a conditional delete operation.
        The Version is usually obtained from :py:meth:`GetResult.get_version` or
        other method that returns a Version. When set, the delete operation will
        succeed only if the row exists and its Version matches the one
        specified. Using this option will incur additional cost.

        :param version: the :py:class:`Version` to match.
        :type version: Version
        :returns: self.
        :raises IllegalArgumentException: raises the exception if version is not
            an instance of Version.
        """
        if not isinstance(version, Version):
            raise IllegalArgumentException('set_match_version requires an ' +
                                           'instance of Version as parameter.')
        self._match_version = version
        return self

    def get_match_version(self):
        """
        Returns the :py:class:`Version` used for a match on a conditional
        delete.

        :returns: the Version or None if not set.
        :rtype: Version
        """
        return self._match_version

    def set_timeout(self, timeout_ms):
        """
        Sets the optional request timeout value, in milliseconds. This overrides
        any default value set in :py:class:`NoSQLHandleConfig`. The value must
        be positive.

        :param timeout_ms: the timeout value, in milliseconds.
        :type timeout_ms: int
        :returns: self.
        :raises IllegalArgumentException: raises the exception if the timeout
            value is less than or equal to 0.
        """
        self._set_timeout(timeout_ms)
        return self

    def get_timeout(self):
        """
        Returns the timeout to use for the operation, in milliseconds. A value
        of 0 indicates that the timeout has not been set.

        :returns: the timeout value.
        :rtype: int
        """
        return super(DeleteRequest, self).get_timeout()

    def set_table_name(self, table_name):
        """
        Sets the table name to use for the operation. This is a required
        parameter.

        :param table_name: the table name.
        :type table_name: str
        :returns: self.
        :raises IllegalArgumentException: raises the exception if table_name is
            not a string.
        """
        super(DeleteRequest, self).set_table_name(table_name)
        return self

    def set_return_row(self, return_row):
        """
        Sets whether information about the existing row should be returned on
        failure because of a version mismatch. If a match version has not been
        set via :py:meth:`set_match_version` this parameter is ignored and there
        will be no return information. This parameter is optional and defaults
        to False. It's use may incur additional cost.

        :param return_row: set to True if information should be returned.
        :type return_row: bool
        :returns: self.
        :raises IllegalArgumentException: raises the exception if return_row is
            not True or False.
        """
        self._set_return_row(return_row)
        return self

    def get_return_row(self):
        """
        Returns whether information about the existing row should be returned on
        failure because of a version mismatch.

        :returns: True if information should be returned.
        :rtype: bool
        """
        return self._get_return_row()

    def set_durability(self, durability):
        """
        On-premise only. Sets the durability to use for the operation.

        :param durability: the Durability to use
        :type durability: Durability
        :returns: self.
        :raises IllegalArgumentException: raises the exception if Durability
            is not valid
        :versionadded: 5.3.0
        """
        self._set_durability(durability)
        return self

    def get_durability(self):
        """
        On-premise only. Gets the durability to use for the operation or
        None if not set
        :returns: the Durability
        :versionadded: 5.3.0
        """
        return self._get_durability()

    def does_reads(self):
        return self._match_version is not None or self.get_return_row()

    def validate(self):
        # Validates the state of the object when complete.
        self._validate_write_request('DeleteRequest')
        if self._key is None:
            raise IllegalArgumentException('DeleteRequest requires a key.')

    @staticmethod
    def create_serializer():
        return DeleteRequestSerializer()

    def get_request_name(self):
        # type: () -> str
        return "Delete"


class GetIndexesRequest(Request):
    """
    Represents the argument of a :py:meth:`NoSQLHandle.get_indexes` operation
    which returns the information of a specific index or all indexes of the
    specified table, as returned in :py:class:`GetIndexesResult`.

    The table name is a required parameter.
    """

    def __init__(self):
        super(GetIndexesRequest, self).__init__()
        self._index_name = None

    def __str__(self):
        return 'GetIndexesRequest'

    def set_table_name(self, table_name):
        """
        Sets the table name to use for the request.

        :param table_name: the table name. This is a required parameter.
        :type table_name: str
        :returns: self.
        :raises IllegalArgumentException: raises the exception if table_name is
            not a string.
        """
        super(GetIndexesRequest, self).set_table_name(table_name)
        return self

    def set_compartment(self, compartment):
        """
        Cloud service only.

        Sets the name or id of a compartment to be used for this operation.

        The compartment may be specified as either a name (or path for nested
        compartments) or as an id (OCID). A name (vs id) can only be used when
        authenticated using a specific user identity. It is *not* available if
        authenticated as an Instance Principal which can be done when calling
        the service from a compute instance in the Oracle Cloud Infrastructure.
        See
        :py:meth:`borneo.iam.SignatureProvider.create_with_instance_principal`.

        :param compartment: the compartment name or id. If using a nested
            compartment, specify the full compartment path
            compartmentA.compartmentB, but exclude the name of the root
            compartment (tenant).
        :type compartment: str
        :returns: self.
        :raises IllegalArgumentException: raises the exception if compartment
            is not a str.
        """
        self.set_compartment_internal(compartment)
        return self

    def set_index_name(self, index_name):
        """
        Sets the index name to use for the request. If not set, this request
        will return all indexes of the table.

        :param index_name: the index name.
        :type index_name: str
        :returns: self.
        :raises IllegalArgumentException: raises the exception if index_name is
            not a string.
        """
        CheckValue.check_str(index_name, 'index_name')
        self._index_name = index_name
        return self

    def get_index_name(self):
        """
        Gets the index name to use for the request.

        :returns: the index name.
        :rtype: str
        """
        return self._index_name

    def set_timeout(self, timeout_ms):
        """
        Sets the request timeout value, in milliseconds. This overrides any
        default value set in :py:class:`NoSQLHandleConfig`. The value must be
        positive.

        :param timeout_ms: the timeout value, in milliseconds.
        :type timeout_ms: int
        :returns: self.
        :raises IllegalArgumentException: raises the exception if the timeout
            value is less than or equal to 0.
        """
        self._set_timeout(timeout_ms)
        return self

    def get_timeout(self):
        """
        Returns the timeout to use for the operation, in milliseconds. A value
        of 0 indicates that the timeout has not been set.

        :returns: the timeout value.
        :rtype: int
        """
        return super(GetIndexesRequest, self).get_timeout()

    def should_retry(self):
        # Returns True if this request should be retried.
        return False

    def validate(self):
        if self.get_table_name() is None:
            raise IllegalArgumentException(
                'GetIndexesRequest requires a table name.')

    @staticmethod
    def create_serializer():
        return GetIndexesRequestSerializer()

    def get_request_name(self):
        # type: () -> str
        return "GetIndexes"


class GetRequest(ReadRequest):
    """
    Represents the input to a :py:meth:`NoSQLHandle.get` operation which returns
    a single row based on the specified key.

    The table name and key are required parameters.
    """

    def __init__(self):
        super(GetRequest, self).__init__()
        self._key = None

    def __str__(self):
        return 'GetRequest'

    def set_key(self, key):
        """
        Sets the primary key used for the get operation. This is a required
        parameter.

        :param key: the primary key.
        :type key: dict
        :returns: self.
        :raises IllegalArgumentException: raises the exception if key is not a
            dictionary.
        """
        CheckValue.check_dict(key, 'key')
        self._key = key
        return self

    def set_key_from_json(self, json_key):
        """
        Sets the key to use for the get operation based on a JSON string.

        :param json_key: the key as a JSON string.
        :type json_key: str
        :returns: self.
        :raises IllegalArgumentException: raises the exception if json_key is
            not a string.
        """
        CheckValue.check_str(json_key, 'json_key')
        self._key = loads(json_key)
        return self

    def get_key(self):
        """
        Returns the primary key used for the operation. This is a required
        parameter.

        :returns: the key.
        :rtype: dict
        """
        return self._key

    def set_table_name(self, table_name):
        """
        Sets the table name to use for the operation. This is a required
        parameter.

        :param table_name: the table name.
        :type table_name: str
        :returns: self.
        :raises IllegalArgumentException: raises the exception if table_name is
            not a string.
        """
        super(GetRequest, self).set_table_name(table_name)
        return self

    def set_compartment(self, compartment):
        """
        Cloud service only.

        Sets the name or id of a compartment to be used for this operation.

        The compartment may be specified as either a name (or path for nested
        compartments) or as an id (OCID). A name (vs id) can only be used when
        authenticated using a specific user identity. It is *not* available if
        authenticated as an Instance Principal which can be done when calling
        the service from a compute instance in the Oracle Cloud Infrastructure.
        See
        :py:meth:`borneo.iam.SignatureProvider.create_with_instance_principal`.

        :param compartment: the compartment name or id. If using a nested
            compartment, specify the full compartment path
            compartmentA.compartmentB, but exclude the name of the root
            compartment (tenant).
        :type compartment: str
        :returns: self.
        :raises IllegalArgumentException: raises the exception if compartment
            is not a str.
        """
        self.set_compartment_internal(compartment)
        return self

    def set_consistency(self, consistency):
        """
        Sets the consistency to use for the operation. This parameter is
        optional and if not set the default consistency configured for the
        :py:class:`NoSQLHandle` is used.

        :param consistency: the consistency.
        :type consistency: Consistency
        :returns: self.
        :raises IllegalArgumentException: raises the exception if consistency
            is not Consistency.ABSOLUTE or Consistency.EVENTUAL.
        """
        self._set_consistency(consistency)
        return self

    def get_consistency(self):
        """
        Returns the consistency set for this request, or None if not set.

        :returns: the consistency
        :rtype: Consistency
        """
        return self._get_consistency()

    def set_timeout(self, timeout_ms):
        """
        Sets the request timeout value, in milliseconds. This overrides any
        default value set in :py:class:`NoSQLHandleConfig`. The value must be
        positive.

        :param timeout_ms: the timeout value, in milliseconds.
        :type timeout_ms: int
        :returns: self.
        :raises IllegalArgumentException: raises the exception if the timeout
            value is less than or equal to 0.
        """
        self._set_timeout(timeout_ms)
        return self

    def get_timeout(self):
        """
        Returns the timeout to use for the operation, in milliseconds. A value
        of 0 indicates that the timeout has not been set.

        :returns: the timeout value.
        :rtype: int
        """
        return super(GetRequest, self).get_timeout()

    def validate(self):
        # Validates the state of the members of this class for use.
        self._validate_read_request('GetRequest')
        if self._key is None:
            raise IllegalArgumentException('GetRequest requires a key.')

    @staticmethod
    def create_serializer():
        return GetRequestSerializer()

    def get_request_name(self):
        # type: () -> str
        return "Get"


class GetTableRequest(Request):
    """
    Represents the argument of a :py:meth:`NoSQLHandle.get_table` operation
    which returns static information associated with a table, as returned in
    :py:class:`TableResult`. This information only changes in response to a
    change in table schema or a change in provisioned throughput or capacity for
    the table.

    The table name is a required parameter.
    """

    def __init__(self):
        super(GetTableRequest, self).__init__()
        self._operation_id = None

    def __str__(self):
        return 'GetTableRequest'

    def set_table_name(self, table_name):
        """
        Sets the table name to use for the request.

        :param table_name: the table name. This is a required parameter.
        :type table_name: str
        :returns: self.
        :raises IllegalArgumentException: raises the exception if table_name is
            not a string.
        """
        super(GetTableRequest, self).set_table_name(table_name)
        return self

    def set_compartment(self, compartment):
        """
        Cloud service only.

        Sets the name or id of a compartment to be used for this operation.

        The compartment may be specified as either a name (or path for nested
        compartments) or as an id (OCID). A name (vs id) can only be used when
        authenticated using a specific user identity. It is *not* available if
        authenticated as an Instance Principal which can be done when calling
        the service from a compute instance in the Oracle Cloud Infrastructure.
        See
        :py:meth:`borneo.iam.SignatureProvider.create_with_instance_principal`.

        :param compartment: the compartment name or id. If using a nested
            compartment, specify the full compartment path
            compartmentA.compartmentB, but exclude the name of the root
            compartment (tenant).
        :type compartment: str
        :returns: self.
        :raises IllegalArgumentException: raises the exception if compartment
            is not a str.
        """
        self.set_compartment_internal(compartment)
        return self

    def set_operation_id(self, operation_id):
        """
        Sets the operation id to use for the request. The operation id can be
        obtained via :py:meth:`TableResult.get_operation_id`. This parameter is
        optional. If non-none, it represents an asynchronous table operation
        that may be in progress. It is used to examine the result of the
        operation and if the operation has failed an exception will be thrown in
        response to a :py:meth:`NoSQLHandle.get_table` operation. If the
        operation is in progress or has completed successfully, the state of the
        table is returned.

        :param operation_id: the operation id. This is optional.
        :type operation_id: str
        :returns: self.
        :raises IllegalArgumentException: raises the exception if operation_id
            is a negative number.
        """
        if operation_id is not None and not CheckValue.is_str(operation_id):
            raise IllegalArgumentException(
                'operation_id must be a string type.')
        self._operation_id = operation_id
        return self

    def get_operation_id(self):
        """
        Returns the operation id to use for the request, None if not set.

        :returns: the operation id.
        :rtype: str
        """
        return self._operation_id

    def set_timeout(self, timeout_ms):
        """
        Sets the request timeout value, in milliseconds. This overrides any
        default value set in :py:class:`NoSQLHandleConfig`. The value must be
        positive.

        :param timeout_ms: the timeout value, in milliseconds.
        :type timeout_ms: int
        :returns: self.
        :raises IllegalArgumentException: raises the exception if the timeout
            value is less than or equal to 0.
        """
        self._set_timeout(timeout_ms)
        return self

    def get_timeout(self):
        """
        Returns the timeout to use for the operation, in milliseconds. A value
        of 0 indicates that the timeout has not been set.

        :returns: the timeout value.
        :rtype: int
        """
        return super(GetTableRequest, self).get_timeout()

    def should_retry(self):
        # Returns True if this request should be retried.
        return False

    def validate(self):
        if self.get_table_name() is None:
            raise IllegalArgumentException(
                'GetTableRequest requires a table name.')

    @staticmethod
    def create_serializer():
        return GetTableRequestSerializer()

    def get_request_name(self):
        # type: () -> str
        return "GetTable"


class ListTablesRequest(Request):
    """
    Represents the argument of a :py:meth:`NoSQLHandle.list_tables` operation
    which lists all available tables associated with the identity associated
    with the handle used for the operation. If the list is large it can be paged
    by using the start_index and limit parameters. The list is returned in a
    simple array in :py:class:`ListTablesResult`. Names are returned sorted in
    alphabetical order in order to facilitate paging.
    """

    def __init__(self):
        super(ListTablesRequest, self).__init__()
        self._start_index = 0
        self._limit = 0
        self._namespace = None

    def __str__(self):
        return 'ListTablesRequest'

    def set_compartment(self, compartment):
        """
        Cloud service only.

        Sets the name or id of a compartment to be used for this operation.

        The compartment may be specified as either a name (or path for nested
        compartments) or as an id (OCID). A name (vs id) can only be used when
        authenticated using a specific user identity. It is *not* available if
        authenticated as an Instance Principal which can be done when calling
        the service from a compute instance in the Oracle Cloud Infrastructure.
        See
        :py:meth:`borneo.iam.SignatureProvider.create_with_instance_principal`.

        :param compartment: the compartment name or id. If using a nested
            compartment, specify the full compartment path
            compartmentA.compartmentB, but exclude the name of the root
            compartment (tenant).
        :type compartment: str
        :returns: self.
        :raises IllegalArgumentException: raises the exception if compartment
            is not a str.
        """
        self.set_compartment_internal(compartment)
        return self

    def set_start_index(self, start_index):
        """
        Sets the index to use to start returning table names. This is related to
        the :py:meth:`ListTablesResult.get_last_returned_index` from a previous
        request and can be used to page table names. If not set, the list starts
        at index 0.

        :param start_index: the start index.
        :type start_index: int
        :returns: self.
        :raises IllegalArgumentException: raises the exception if start_index is
            a negative number.
        """
        CheckValue.check_int_ge_zero(start_index, 'start_index')
        self._start_index = start_index
        return self

    def get_start_index(self):
        """
        Returns the index to use to start returning table names. This is related
        to the :py:meth:`ListTablesResult.get_last_returned_index` from a
        previous request and can be used to page table names. If not set, the
        list starts at index 0.

        :returns: the start index.
        :rtype: int
        """
        return self._start_index

    def set_limit(self, limit):
        """
        Sets the maximum number of table names to return in the operation. If
        not set (0) there is no limit.

        :param limit: the maximum number of tables.
        :type limit: int
        :returns: self.
        :raises IllegalArgumentException: raises the exception if limit is a
            negative number.
        """
        CheckValue.check_int_ge_zero(limit, 'limit')
        self._limit = limit
        return self

    def get_limit(self):
        """
        Returns the maximum number of table names to return in the operation. If
        not set (0) there is no application-imposed limit.

        :returns: the maximum number of tables to return in a single request.
        :rtype: int
        """
        return self._limit

    def set_namespace(self, namespace):
        """
        On-premise only.

        Sets the namespace to use for the list. If not set, all tables
        accessible to the user will be returned. If set, only tables in the
        namespace provided are returned.

        :param namespace: the namespace to use.
        :type namespace: str
        :returns: self.
        :raises IllegalArgumentException: raises the exception if namespace is
            not a string.
        """
        CheckValue.check_str(namespace, 'namespace')
        self._namespace = namespace
        return self

    def get_namespace(self):
        """
        On-premise only.

        Returns the namespace to use for the list or None if not set.

        :returns: the namespace.
        :rtype: str
        """
        return self._namespace

    def set_timeout(self, timeout_ms):
        """
        Sets the request timeout value, in milliseconds. This overrides any
        default value set in :py:class:`NoSQLHandleConfig`. The value must be
        positive.

        :param timeout_ms: the timeout value, in milliseconds.
        :type timeout_ms: int
        :returns: self.
        :raises IllegalArgumentException: raises the exception if the timeout
            value is less than or equal to 0.
        """
        self._set_timeout(timeout_ms)
        return self

    def get_timeout(self):
        """
        Returns the timeout to use for the operation, in milliseconds. A value
        of 0 indicates that the timeout has not been set.

        :returns: the timeout value.
        :rtype: int
        """
        return super(ListTablesRequest, self).get_timeout()

    def should_retry(self):
        # Returns True if this request should be retried.
        return False

    def validate(self):
        if self._start_index < 0 or self._limit < 0:
            raise IllegalArgumentException(
                'ListTables: start index and number of tables must be ' +
                'non-negative.')

    @staticmethod
    def create_serializer():
        return ListTablesRequestSerializer()

    def get_request_name(self):
        # type: () -> str
        return "ListTables"


class MultiDeleteRequest(Request):
    """
    Represents the input to a :py:meth:`NoSQLHandle.multi_delete` operation
    which can be used to delete a range of values that match the primary key and
    range provided.

    A range is specified using a partial key plus a range based on the portion
    of the key that is not provided. For example if a table's primary key is
    <id, timestamp>; and the its shard key is the id, it is possible to delete
    a range of timestamp values for a specific id by providing an id but no
    timestamp in the value used for :py:meth:`set_key` and providing a range of
    timestamp values in the :py:class:`FieldRange` used in :py:meth:`set_range`.

    Because this operation can exceed the maximum amount of data modified in a
    single operation a continuation key can be used to continue the operation.
    The continuation key is obtained from
    :py:meth:`MultiDeleteResult.get_continuation_key` and set in a new request
    using :py:meth:`set_continuation_key`. Operations with a continuation key
    still require the primary key.

    The table name and key are required parameters.
    """

    def __init__(self):
        super(MultiDeleteRequest, self).__init__()
        self._key = None
        self._continuation_key = None
        self._range = None
        self._max_write_kb = 0
        self._durability = None

    def __str__(self):
        return 'MultiDeleteRequest'

    def __str__(self):
        return 'MultiDeleteRequest'

    def set_table_name(self, table_name):
        """
        Sets the table name to use for the operation. This is a required
        parameter.

        :param table_name: the table name.
        :type table_name: str
        :returns: self.
        :raises IllegalArgumentException: raises the exception if table_name is
            not a string.
        """
        super(MultiDeleteRequest, self).set_table_name(table_name)
        return self

    def set_key(self, key):
        """
        Sets the key to be used for the operation. This is a required parameter
        and must completely specify the target table's shard key.

        :param key: the key.
        :type key: dict
        :returns: self.
        :raises IllegalArgumentException: raises the exception if key is not a
            dictionary.
        """
        CheckValue.check_dict(key, 'key')
        self._key = key
        return self

    def get_key(self):
        """
        Returns the key to be used for the operation.

        :returns: the key.
        :rtype: dict
        """
        return self._key

    def set_compartment(self, compartment):
        """
        Cloud service only.

        Sets the name or id of a compartment to be used for this operation.

        The compartment may be specified as either a name (or path for nested
        compartments) or as an id (OCID). A name (vs id) can only be used when
        authenticated using a specific user identity. It is *not* available if
        authenticated as an Instance Principal which can be done when calling
        the service from a compute instance in the Oracle Cloud Infrastructure.
        See
        :py:meth:`borneo.iam.SignatureProvider.create_with_instance_principal`.

        :param compartment: the compartment name or id. If using a nested
            compartment, specify the full compartment path
            compartmentA.compartmentB, but exclude the name of the root
            compartment (tenant).
        :type compartment: str
        :returns: self.
        :raises IllegalArgumentException: raises the exception if compartment
            is not a str.
        """
        self.set_compartment_internal(compartment)
        return self

    def set_continuation_key(self, continuation_key):
        """
        Sets the continuation key.

        :param continuation_key: the key which should have been obtained from
            :py:meth:`MultiDeleteResult.get_continuation_key`.
        :type continuation_key: bytearray
        :returns: self.
        :raises IllegalArgumentException: raises the exception if
            continuation_key is not a bytearray.
        """
        if (continuation_key is not None and
                not isinstance(continuation_key, bytearray)):
            raise IllegalArgumentException(
                'set_continuation_key requires bytearray as parameter.')
        self._continuation_key = continuation_key
        return self

    def get_continuation_key(self):
        """
        Returns the continuation key if set.

        :returns: the continuation key.
        :rtype: bytearray
        """
        return self._continuation_key

    def set_max_write_kb(self, max_write_kb):
        """
        Sets the limit on the total KB write during this operation, 0 means no
        application-defined limit. This value can only reduce the system defined
        limit.

        :param max_write_kb: the limit in terms of number of KB write during
            this operation.
        :type max_write_kb: int
        :returns: self.
        :raises IllegalArgumentException: raises the exception if the
            max_write_kb value is less than 0.
        """
        CheckValue.check_int_ge_zero(max_write_kb, 'max_write_kb')
        self._max_write_kb = max_write_kb
        return self

    def get_max_write_kb(self):
        """
        Returns the limit on the total KB write during this operation. If not
        set by the application this value will be 0 which means the default
        system limit is used.

        :returns: the limit, or 0 if not set.
        :rtype: int
        """
        return self._max_write_kb

    def set_range(self, field_range):
        """
        Sets the :py:class:`FieldRange` to be used for the operation. This
        parameter is optional, but required to delete a specific range of rows.

        :param field_range: the field range.
        :type field_range: FieldRange
        :returns: self.
        :raises IllegalArgumentException: raises the exception if field_range is
            not an instance of FieldRange.
        """
        if field_range is not None and not isinstance(field_range, FieldRange):
            raise IllegalArgumentException(
                'set_range requires an instance of FieldRange or None as ' +
                'parameter.')
        self._range = field_range
        return self

    def get_range(self):
        """
        Returns the :py:class:`FieldRange` to be used for the operation if set.

        :returns: the range, None if no range is to be used.
        :rtype: FieldRange
        """
        return self._range

    def set_timeout(self, timeout_ms):
        """
        Sets the request timeout value, in milliseconds. This overrides any
        default value set in :py:class:`NoSQLHandleConfig`. The value must be
        positive.

        :param timeout_ms: the timeout value, in milliseconds.
        :type timeout_ms: int
        :returns: self.
        :raises IllegalArgumentException: raises the exception if the timeout
            value is less than or equal to 0.
        """
        self._set_timeout(timeout_ms)
        return self

    def get_timeout(self):
        """
        Returns the timeout to use for the operation, in milliseconds. A value
        of 0 indicates that the timeout has not been set.

        :returns: the timeout value.
        :rtype: int
        """
        return super(MultiDeleteRequest, self).get_timeout()

    def set_durability(self, durability):
        """
        On-premise only. Sets the durability to use for the operation.

        :param durability: the Durability to use
        :type durability: Durability
        :returns: self.
        :raises IllegalArgumentException: raises the exception if Durability
            is not valid
        :versionadded: 5.3.0
        """
        if durability is None:
            self._durability = None
            return
        if not isinstance(durability, Durability):
            raise IllegalArgumentException('set_durability requires an ' +
                                           'instance of Durability as parameter.')
        durability.validate()
        self._durability = durability
        return self

    def get_durability(self):
        """
        On-premise only. Gets the durability to use for the operation or
        None if not set
        :returns: the Durability
        :versionadded: 5.3.0
        """
        return self._durability

    def does_reads(self):
        return True

    def does_writes(self):
        return True

    def validate(self):
        if self.get_table_name() is None:
            raise IllegalArgumentException(
                'MultiDeleteRequest requires table name.')
        if self._key is None:
            raise IllegalArgumentException(
                'MultiDeleteRequest requires a key.')
        if self._range is not None:
            self._range.validate()

    @staticmethod
    def create_serializer():
        return MultiDeleteRequestSerializer()

    def get_request_name(self):
        # type: () -> str
        return "MultiDelete"


class PrepareRequest(Request):
    """
    A request that encapsulates a query prepare call. Query preparation allows
    queries to be compiled (prepared) and reused, saving time and resources. Use
    of prepared queries vs direct execution of query strings is highly
    recommended.

    Prepared queries are implemented as :py:class:`PreparedStatement` which
    supports bind variables in queries which can be used to more easily reuse a
    query by parameterization.

    The statement is required parameter.
    """

    def __init__(self):
        super(PrepareRequest, self).__init__()
        self._statement = None
        self._get_query_plan = False

    def __str__(self):
        return 'PrepareRequest'

    def set_table_name(self, table_name):
        """
        Sets the table name for a query operation. This is used by rate limiting
        logic to manage internal rate limiters.

        :param table_name: the name (or OCID) of the table.
        :type table_name: str
        :returns: self.
        :raises IllegalArgumentException: raises the exception if table_name is
            not a string.
        """
        super(PrepareRequest, self).set_table_name(table_name)
        return self

    def set_statement(self, statement):
        """
        Sets the query statement.

        :param statement: the query statement.
        :type statement: str
        :returns: self.
        :raises IllegalArgumentException: raises the exception if statement is
            not a string.
        """
        CheckValue.check_str(statement, 'statement')
        self._statement = statement
        return self

    def get_statement(self):
        """
        Returns the query statement.

        :returns: the statement, or None if it has not been set.
        :rtype: str
        """
        return self._statement

    def set_compartment(self, compartment):
        """
        Cloud service only.

        Sets the name or id of a compartment to be used for this operation.

        The compartment may be specified as either a name (or path for nested
        compartments) or as an id (OCID). A name (vs id) can only be used when
        authenticated using a specific user identity. It is *not* available if
        authenticated as an Instance Principal which can be done when calling
        the service from a compute instance in the Oracle Cloud Infrastructure.
        See
        :py:meth:`borneo.iam.SignatureProvider.create_with_instance_principal`.

        :param compartment: the compartment name or id. If using a nested
            compartment, specify the full compartment path
            compartmentA.compartmentB, but exclude the name of the root
            compartment (tenant).
        :type compartment: str
        :returns: self.
        :raises IllegalArgumentException: raises the exception if compartment
            is not a str.
        """
        self.set_compartment_internal(compartment)
        return self

    def set_get_query_plan(self, get_query_plan):
        """
        Sets whether a printout of the query execution plan should be included
        in the :py:class:`PrepareResult`.

        :param get_query_plan: True if a printout of the query execution plan
            should be included in the :py:class:`PrepareResult`. False
            otherwise.
        :type get_query_plan: bool
        :returns: self.
        :raises IllegalArgumentException: raises the exception if get_query_plan
            is not a boolean.
        """
        CheckValue.check_boolean(get_query_plan, 'get_query_plan')
        self._get_query_plan = get_query_plan
        return self

    def get_query_plan(self):
        """
        Returns whether a printout of the query execution plan should be include
        in the :py:class:`PrepareResult`.

        :returns: whether a printout of the query execution plan should be
            include in the :py:class:`PrepareResult`.
        :rtype: bool
        """
        return self._get_query_plan

    def set_timeout(self, timeout_ms):
        """
        Sets the request timeout value, in milliseconds. This overrides any
        default value set in :py:class:`NoSQLHandleConfig`. The value must be
        positive.

        :param timeout_ms: the timeout value, in milliseconds.
        :type timeout_ms: int
        :returns: self.
        :raises IllegalArgumentException: raises the exception if the timeout
            value is less than or equal to 0.
        """
        self._set_timeout(timeout_ms)
        return self

    def get_timeout(self):
        """
        Returns the timeout to use for the operation, in milliseconds. A value
        of 0 indicates that the timeout has not been set.

        :returns: the value.
        :rtype: int
        """
        return super(PrepareRequest, self).get_timeout()

    def validate(self):
        if self._statement is None:
            raise IllegalArgumentException(
                'PrepareRequest requires a statement.')

    @staticmethod
    def create_serializer():
        return PrepareRequestSerializer()

    def get_request_name(self):
        # type: () -> str
        return "Prepare"


class PutRequest(WriteRequest):
    """
    Represents the input to a :py:meth:`NoSQLHandle.put` operation.

    This request can be used to perform unconditional and conditional puts:

        Overwrite any existing row. This is the default.\n
        Succeed only if the row does not exist. Use PutOption.IF_ABSENT for this
        case.\n
        Succeed only if the row exists. Use PutOption.IF_PRESENT for this case.
        \n
        Succeed only if the row exists and its :py:class:`Version` matches a
        specific :py:class:`Version`. Use PutOption.IF_VERSION for this case and
        :py:meth:`set_match_version` to specify the version to match.

    Information about the existing row can be returned on failure of a put
    operation using PutOption.IF_VERSION or PutOption.IF_ABSENT by using
    :py:meth:`set_return_row`. Requesting this information incurs additional
    cost and may affect operation latency.

    On a successful operation the :py:class:`Version` returned by
    :py:meth:`PutResult.get_version` is non-none. Additional information, such
    as previous row information, may be available in :py:class:`PutResult`.

    The table name and value are required parameters.
    """

    def __init__(self):
        super(PutRequest, self).__init__()
        self._value = None
        self._option = None
        self._match_version = None
        self._ttl = None
        self._update_ttl = False
        self._exact_match = False
        self._identity_cache_size = 0

    def __str__(self):
        return 'PutRequest'

    def set_value(self, value):
        """
        Sets the value to use for the put operation. This is a required
        parameter and must be set using this method or
        :py:meth:`set_value_from_json`

        :param value: the row value.
        :type value: dict
        :returns: self.
        :raises IllegalArgumentException: raises the exception if value is not
            a dictionary.
        """
        CheckValue.check_dict(value, 'value')
        self._value = value
        return self

    def set_value_from_json(self, json_value):
        """
        Sets the value to use for the put operation based on a JSON string. The
        string is parsed for validity and stored internally as a dict. This is
        a required parameter and must be set using this method or
        :py:meth:`set_value`

        :param json_value: the row value as a JSON string.
        :type json_value: str
        :returns: self.
        :raises IllegalArgumentException: raises the exception if json_value is
            not a string.
        """
        CheckValue.check_str(json_value, 'json_value')
        self._value = loads(json_value)
        return self

    def get_value(self):
        """
        Returns the value of the row to be used.

        :returns: the value, or None if not set.
        :rtype: dict
        """
        return self._value

    def set_compartment(self, compartment):
        """
        Cloud service only.

        Sets the name or id of a compartment to be used for this operation.

        The compartment may be specified as either a name (or path for nested
        compartments) or as an id (OCID). A name (vs id) can only be used when
        authenticated using a specific user identity. It is *not* available if
        authenticated as an Instance Principal which can be done when calling
        the service from a compute instance in the Oracle Cloud Infrastructure.
        See
        :py:meth:`borneo.iam.SignatureProvider.create_with_instance_principal`.

        :param compartment: the compartment name or id. If using a nested
            compartment, specify the full compartment path
            compartmentA.compartmentB, but exclude the name of the root
            compartment (tenant).
        :type compartment: str
        :returns: self.
        :raises IllegalArgumentException: raises the exception if compartment
            is not a str.
        """
        self.set_compartment_internal(compartment)
        return self

    def set_option(self, option):
        """
        Sets the option for the put.

        :param option: the option to set.
        :type option: PutOption
        :returns: self.
        """
        self._option = option
        return self

    def get_option(self):
        """
        Returns the option specified for the put.

        :returns: the option specified.
        :rtype: PutOption
        """
        return self._option

    def set_match_version(self, version):
        """
        Sets the :py:class:`Version` to use for a conditional put operation.
        The Version is usually obtained from :py:meth:`GetResult.get_version` or
        other method that returns a Version. When set, the put operation will
        succeed only if the row exists and its Version matches the one
        specified. This condition exists to allow an application to ensure that
        it is updating a row in an atomic read-modify-write cycle. Using this
        mechanism incurs additional cost.

        :param version: the Version to match.
        :type version: Version
        :returns: self.
        :raises IllegalArgumentException: raises the exception if version is not
            an instance of Version.
        """
        if not isinstance(version, Version):
            raise IllegalArgumentException('set_match_version requires an ' +
                                           'instance of Version as parameter.')
        if self._option is None:
            self._option = PutOption.IF_VERSION
        self._match_version = version
        return self

    def get_match_version(self):
        """
        Returns the :py:class:`Version` used for a match on a conditional put.

        :returns: the Version or None if not set.
        :rtype: Version
        """
        return self._match_version

    def set_ttl(self, ttl):
        """
        Sets the :py:class:`TimeToLive` value, causing the time to live on the
        row to be set to the specified value on put. This value overrides any
        default time to live setting on the table.

        :param ttl: the time to live.
        :type ttl: TimeToLive
        :returns: self.
        :raises IllegalArgumentException: raises the exception if ttl is not an
            instance of TimeToLive.
        """
        if ttl is not None and not isinstance(ttl, TimeToLive):
            raise IllegalArgumentException('set_ttl requires an instance of ' +
                                           'TimeToLive or None as parameter.')
        self._ttl = ttl
        return self

    def get_ttl(self):
        """
        Returns the :py:class:`TimeToLive` value, if set.

        :returns: the :py:class:`TimeToLive` if set, None otherwise.
        :rtype: TimeToLive
        """
        return self._ttl

    def set_use_table_default_ttl(self, update_ttl):
        """
        If value is True, and there is an existing row, causes the operation
        to update the time to live (TTL) value of the row based on the Table's
        default TTL if set. If the table has no default TTL this state has no
        effect. By default updating an existing row has no effect on its TTL.

        :param update_ttl: True or False.
        :type update_ttl: bool
        :returns: self.
        :raises IllegalArgumentException: raises the exception if update_ttl is
            not True or False.
        """
        CheckValue.check_boolean(update_ttl, 'update_ttl')
        self._update_ttl = update_ttl
        return self

    def get_use_table_default_ttl(self):
        """
        Returns whether or not to update the row's time to live (TTL) based on a
        table default value if the row exists. By default updates of existing
        rows do not affect that row's TTL.

        :returns: whether or not to update the row's TTL based on a table default
            value if the row exists.
        :rtype: bool
        """
        return self._update_ttl

    def get_update_ttl(self):
        """
        Returns True if the operation should update the ttl.

        :returns: True if the operation should update the ttl.
        :rtype: bool
        """
        return self._update_ttl or self._ttl is not None

    def set_exact_match(self, exact_match):
        """
        If True the value must be an exact match for the table schema or the
        operation will fail. An exact match means that there are no required
        fields missing and that there are no extra, unknown fields. The default
        behavior is to not require an exact match.

        :param exact_match: True or False.
        :type exact_match: bool
        :returns: self.
        :raises IllegalArgumentException: raises the exception if exact_match is
            not True or False.
        """
        CheckValue.check_boolean(exact_match, 'exact_match')
        self._exact_match = exact_match
        return self

    def get_exact_match(self):
        """
        Returns whether the value must be an exact match to the table schema or
        not.

        :returns: the value.
        :rtype: bool
        """
        return self._exact_match

    def set_identity_cache_size(self, identity_cache_size):
        """
        Sets the number of generated identity values that are requested from the
        server during a put. This takes precedence over the DDL identity CACHE
        option set during creation of the identity column.

        Any value equal or less than 0 means that the DDL identity CACHE value
        is used.

        :param identity_cache_size: the size.
        :type identity_cache_size: int
        :returns: self.
        :raises IllegalArgumentException: raises the exception if
            identity_cache_size is not an integer.
        """
        CheckValue.check_int(identity_cache_size, 'identity_cache_size')
        self._identity_cache_size = identity_cache_size
        return self

    def get_identity_cache_size(self):
        """
        Gets the number of generated identity values that are requested from the
        server during a put if set in this request.

        :returns: the identity cache size.
        :rtype: int
        """
        return self._identity_cache_size

    def set_timeout(self, timeout_ms):
        """
        Sets the request timeout value, in milliseconds. This overrides any
        default value set in :py:class:`NoSQLHandleConfig`. The value must be
        positive.

        :param timeout_ms: the timeout value, in milliseconds.
        :type timeout_ms: int
        :returns: self.
        :raises IllegalArgumentException: raises the exception if the timeout
            value is less than or equal to 0.
        """
        self._set_timeout(timeout_ms)
        return self

    def get_timeout(self):
        """
        Returns the timeout to use for the operation, in milliseconds. A value
        of 0 indicates that the timeout has not been set.

        :returns: the timeout value.
        :rtype: int
        """
        return super(PutRequest, self).get_timeout()

    def set_table_name(self, table_name):
        """
        Sets the table name to use for the operation.

        :param table_name: the table name.
        :type table_name: str
        :returns: self.
        :raises IllegalArgumentException: raises the exception if table_name is
            not a string.
        """

        super(PutRequest, self).set_table_name(table_name)
        return self

    def set_return_row(self, return_row):
        """
        Sets whether information about the exist row should be returned on
        failure because of a version mismatch or failure of an "if absent"
        operation.

        :param return_row: set to True if information should be returned.
        :type return_row: bool
        :returns: self.
        :raises IllegalArgumentException: raises the exception if return_row is
            not True or False.
        """
        self._set_return_row(return_row)
        return self

    def get_return_row(self):
        """
        Returns whether information about the exist row should be returned on
        failure because of a version mismatch or failure of an "if absent"
        operation. If no option is set via :py:meth:`set_option` or the option
        is PutOption.IF_PRESENT the value of this parameter is ignored and there
        will not be any return information.

        :returns: True if information should be returned.
        :rtype: bool
        """
        return self._get_return_row()

    def set_durability(self, durability):
        """
        On-premise only. Sets the durability to use for the operation.

        :param durability: the Durability to use
        :type durability: Durability
        :returns: self.
        :raises IllegalArgumentException: raises the exception if Durability
            is not valid
        :versionadded: 5.3.0
        """
        self._set_durability(durability)
        return self

    def get_durability(self):
        """
        On-premise only. Gets the durability to use for the operation or
        None if not set
        :returns: the Durability
        :versionadded: 5.3.0
        """
        return self._get_durability()

    def does_reads(self):
        return self._option is not None or self.get_return_row()

    def validate(self):
        # Validates the state of the object when complete.
        self._validate_write_request('PutRequest')
        if self._value is None:
            raise IllegalArgumentException('PutRequest requires a value')
        self._validate_if_options()

    def _validate_if_options(self):
        # Ensures that only one of ifAbsent, ifPresent, or match_version is
        # set.
        if (self._option == PutOption.IF_VERSION and
                self._match_version is None):
            raise IllegalArgumentException(
                'PutRequest: match_version must be specified when ' +
                'PutOption.IF_VERSION is used.')
        if (self._option != PutOption.IF_VERSION and
                self._match_version is not None):
            raise IllegalArgumentException(
                'PutRequest: match_version is specified, the option is not ' +
                'PutOption.IF_VERSION.')
        if self._update_ttl and self._ttl is not None:
            raise IllegalArgumentException(
                'PutRequest: only one of set_use_table_default_ttl or set_ttl' +
                ' may be specified')

    @staticmethod
    def create_serializer():
        return PutRequestSerializer()

    def get_request_name(self):
        # type: () -> str
        return "Put"


class QueryRequest(Request):
    """
    A request that represents a query. A query may be specified as either a
    textual SQL statement (a String) or a prepared query (an instance of
    :py:class:`PreparedStatement`), which may include bind variables.

    For performance reasons prepared queries are preferred for queries that may
    be reused. This is because prepared queries bypass query compilation. They
    also allow for parameterized queries using bind variables.

    To compute and retrieve the full result set of a query, the same
    QueryRequest instance will, in general, have to be executed multiple times
    (via :py:meth:`NoSQLHandle.query`). Each execution returns a
    :py:class:`QueryResult`, which contains a subset of the result set. The
    following code snippet illustrates a typical query execution:

    .. code-block:: pycon

        handle = ...
        request = QueryRequest().set_statement('SELECT * FROM foo')
        while True:
            result = handle.query(request)
            results = result.get_results()
            # do something with the results
            if request.is_done():
                break

    Notice that a batch of results returned by a QueryRequest execution may be
    empty. This is because during each execution the query is allowed to read or
    write a maximum number of bytes. If this maximum is reached, execution
    stops. This can happen before any result was generated (for example, if none
    of the rows read satisfied the query conditions).

    If an application wishes to terminate query execution before retrieving all
    of the query results, it should call :py:meth:`close` in order to release
    any local resources held by the query. This also allows the application to
    reuse the QueryRequest instance to run the same query from the beginning or
    a different query.

    QueryRequest instances are not thread-safe. That is, if two or more
    application threads need to run the same query concurrently, they must
    create and use their own QueryRequest instances.

    The statement or prepared_statement is required parameter.
    """

    def __init__(self):
        super(QueryRequest, self).__init__()
        self._trace_level = 0
        self._limit = 0
        self._max_read_kb = 0
        self._max_write_kb = 0
        self._max_memory_consumption = 1024 * 1024 * 1024
        self._math_context = Context(prec=7, rounding=ROUND_HALF_EVEN)
        self._consistency = None
        self._statement = None
        self._prepared_statement = None
        self._continuation_key = None
        # If shardId is >= 0, the QueryRequest should be executed only at the
        # shard with this id. This is the case only for advanced queries that do
        # sorting.
        self._shard_id = -1
        # The QueryDriver, for advanced queries only.
        self.driver = None
        # An "internal" request is one created and submitted for execution by
        # the ReceiveIter.
        self.is_internal = False

    def __str__(self):
        return 'QueryRequest'

    def copy_internal(self):
        # Creates an internal QueryRequest out of the application-provided
        # request.
        internal_req = QueryRequest()
        internal_req.set_compartment(self.get_compartment())
        internal_req.set_table_name(self.get_table_name())
        internal_req.set_timeout(self.get_timeout())
        internal_req.set_trace_level(self._trace_level)
        internal_req.set_limit(self._limit)
        internal_req.set_max_read_kb(self._max_read_kb)
        internal_req.set_max_write_kb(self._max_write_kb)
        internal_req.set_max_memory_consumption(self._max_memory_consumption)
        internal_req.set_math_context(self._math_context)
        internal_req.set_consistency(self._consistency)
        internal_req.set_prepared_statement(self._prepared_statement)
        internal_req.driver = self.driver
        internal_req.is_internal = True
        return internal_req

    def copy(self):
        """
        Copies the query request to start query results from the beginning.

<<<<<<< HEAD
        :versionadded: 5.3.5
=======
        :versionadded: 5.3.6
>>>>>>> 7f7e0d2e
        """
        copy = QueryRequest()
        copy._compartment = self.get_compartment()
        copy._prepared_statement = self.get_table_name()
        timeout = self.get_timeout()
        if timeout > 0:
            copy.set_timeout(timeout)
        copy.set_trace_level(self._trace_level)
        copy.set_limit(self._limit)
        copy.set_max_read_kb(self._max_read_kb)
        copy.set_max_write_kb(self._max_write_kb)
        copy.set_max_memory_consumption(self._max_memory_consumption)
        copy.set_math_context(self._math_context)
        if self._consistency is not None:
            copy.set_consistency(self._consistency)
        if self._prepared_statement is not None:
            copy.set_prepared_statement(self._prepared_statement)
        copy._statement = self._statement
        # leave continuationKey null to start from the beginning
        # copy._continuation_key = self._continuation_key
        self.is_internal = False
        self._shard_id = -1
        self.driver = None

        return copy

    def close(self):
        """
        Terminates the query execution and releases any memory consumed by the
        query at the driver. An application should use this method if it wishes
        to terminate query execution before retrieving all of the query results.
        """
        self.set_cont_key(None)

    def is_done(self):
        """
        Returns True if the query execution is finished, i.e., there are no more
        query results to be generated. Otherwise False.

        :returns: Whether the query execution is finished or not.
        :rtype: bool
        """
        return self._continuation_key is None

    def get_table_name(self):
        if self._prepared_statement is None:
            return None
        return self._prepared_statement.get_table_name()

    def set_compartment(self, compartment):
        """
        Cloud service only.

        Sets the name or id of a compartment to be used for this operation.

        The compartment may be specified as either a name (or path for nested
        compartments) or as an id (OCID). A name (vs id) can only be used when
        authenticated using a specific user identity. It is *not* available if
        authenticated as an Instance Principal which can be done when calling
        the service from a compute instance in the Oracle Cloud Infrastructure.
        See
        :py:meth:`borneo.iam.SignatureProvider.create_with_instance_principal`.

        :param compartment: the compartment name or id. If using a nested
            compartment, specify the full compartment path
            compartmentA.compartmentB, but exclude the name of the root
            compartment (tenant).
        :type compartment: str
        :returns: self.
        :raises IllegalArgumentException: raises the exception if compartment
            is not a str.
        """
        self.set_compartment_internal(compartment)
        return self

    def set_trace_level(self, trace_level):
        CheckValue.check_int_ge_zero(trace_level, 'trace_level')
        if trace_level > 32:
            raise IllegalArgumentException('trace level must be <= 32')
        self._trace_level = trace_level
        return self

    def get_trace_level(self):
        return self._trace_level

    def set_limit(self, limit):
        """
        Sets the limit on number of items returned by the operation. This allows
        an operation to return less than the default amount of data.

        :param limit: the limit in terms of number of items returned.
        :type limit: int
        :returns: self.
        :raises IllegalArgumentException: raises the exception if the limit is a
            negative number.
        """
        CheckValue.check_int_ge_zero(limit, 'limit')
        self._limit = limit
        return self

    def get_limit(self):
        """
        Returns the limit on number of items returned by the operation. If not
        set by the application this value will be 0 which means no limit.

        :returns: the limit, or 0 if not set.
        :rtype: int
        """
        return self._limit

    def set_max_read_kb(self, max_read_kb):
        """
        Sets the limit on the total data read during this operation, in KB.
        This value can only reduce the system defined limit. This limit is
        independent of read units consumed by the operation.

        It is recommended that for tables with relatively low provisioned read
        throughput that this limit be reduced to less than or equal to one half
        of the provisioned throughput in order to avoid or reduce throttling
        exceptions.

        :param max_read_kb: the limit in terms of number of KB read during this
            operation.
        :type max_read_kb: int
        :returns: self.
        :raises IllegalArgumentException: raises the exception if the
            max_read_kb value is less than 0.
        """
        CheckValue.check_int_ge_zero(max_read_kb, 'max_read_kb')
        self._max_read_kb = max_read_kb
        return self

    def get_max_read_kb(self):
        """
        Returns the limit on the total data read during this operation, in KB.
        If not set by the application this value will be 0 which means no
        application-defined limit.

        :returns: the limit, or 0 if not set.
        :rtype: int
        """
        return self._max_read_kb

    def set_max_write_kb(self, max_write_kb):
        """
        Sets the limit on the total data written during this operation, in KB.
        This limit is independent of write units consumed by the operation.

        :param max_write_kb: the limit in terms of number of KB written during
            this operation.
        :type max_write_kb: int
        :returns: self.
        :raises IllegalArgumentException: raises the exception if the
            max_write_kb value is less than 0.
        """
        CheckValue.check_int_ge_zero(max_write_kb, 'max_write_kb')
        self._max_write_kb = max_write_kb
        return self

    def get_max_write_kb(self):
        """
        Returns the limit on the total data written during this operation, in
        KB. If not set by the application this value will be 0 which means no
        application-defined limit.

        :returns: the limit, or 0 if not set.
        :rtype: int
        """
        return self._max_write_kb

    def set_max_memory_consumption(self, memory_consumption):
        """
        Sets the maximum number of memory bytes that may be consumed by the
        statement at the driver for operations such as duplicate elimination
        (which may be required due to the use of an index on a list or map)
        and sorting. Such operations may consume a lot of memory as they need to
        cache the full result set or a large subset of it at the client memory.
        The default value is 1GB.

        :param memory_consumption: the maximum number of memory bytes that may
            be consumed by the statement at the driver for blocking operations.
        :type memory_consumption: long
        :returns: self.
        :raises IllegalArgumentException: raises the exception if
            memory_consumption is a negative number or 0.
        """
        CheckValue.check_int_ge_zero(memory_consumption, 'memory_consumption')
        self._max_memory_consumption = memory_consumption
        return self

    def get_max_memory_consumption(self):
        """
        Returns the maximum number of memory bytes that may be consumed by the
        statement at the driver for operations such as duplicate elimination
        (which may be required due to the use of an index on a list or map)
        and sorting (sorting by distance when a query contains a geo_near()
        function). Such operations may consume a lot of memory as they need to
        cache the full result set at the client memory.
        The default value is 100MB.

        :returns: the maximum number of memory bytes.
        :rtype: long
        """
        return self._max_memory_consumption

    def set_math_context(self, math_context):
        """
        Sets the Context used for Decimal operations.

        :param math_context: the Context used for Decimal operations.
        :type math_context: Context
        :returns: self.
        :raises IllegalArgumentException: raises the exception if math_context
            is not an instance of Context.
        """
        if not isinstance(math_context, Context):
            raise IllegalArgumentException(
                'set_math_context requires an instance of decimal.Context as ' +
                'parameter.')
        self._math_context = math_context
        return self

    def get_math_context(self):
        """
        Returns the Context used for Decimal operations.

        :returns: the Context used for Decimal operations.
        :rtype: Context
        """
        return self._math_context

    def set_consistency(self, consistency):
        """
        Sets the consistency to use for the operation.

        :param consistency: the consistency.
        :type consistency: Consistency
        :returns: self.
        :raises IllegalArgumentException: raises the exception if consistency
            is not Consistency.ABSOLUTE or Consistency.EVENTUAL.
        """
        if (consistency != Consistency.ABSOLUTE and
                consistency != Consistency.EVENTUAL):
            raise IllegalArgumentException(
                'set_consistency requires Consistency.ABSOLUTE or ' +
                'Consistency.EVENTUAL as parameter.')
        self._consistency = consistency
        return self

    def get_consistency(self):
        """
        Returns the consistency set for this request, or None if not set.

        :returns: the consistency
        :rtype: Consistency
        """
        return self._consistency

    @deprecated
    def set_continuation_key(self, continuation_key):
        """
        Sets the continuation key. This is used to continue an operation that
        returned this key in its :py:class:`QueryResult`.

        :param continuation_key: the key which should have been obtained from
            :py:meth:`QueryResult.get_continuation_key`.
        :type continuation_key: bytearray or None
        :returns: self.
        :raises IllegalArgumentException: raises the exception if
            continuation_key is not a bytearray.
        :deprecated: There is no reason to use this method anymore, because
            setting the continuation key is now done internally.
        """
        if (continuation_key is not None and
                not isinstance(continuation_key, bytearray)):
            raise IllegalArgumentException(
                'set_continuation_key requires bytearray as parameter.')
        return self.set_cont_key(continuation_key)

    @deprecated
    def get_continuation_key(self):
        """
        Returns the continuation key if set.

        :returns: the key.
        :rtype: bytearray
        :deprecated: There is no reason to use this method anymore, because
            getting the continuation key is now done internally.
        """
        return self._continuation_key

    def set_cont_key(self, continuation_key):
        self._continuation_key = continuation_key
        if (self.driver is not None and not self.is_internal and
                self._continuation_key is None):
            self.driver.close()
            self.driver = None
        return self

    def get_cont_key(self):
        return self._continuation_key

    def set_statement(self, statement):
        """
        Sets the query statement.

        :param statement: the query statement.
        :type statement: str
        :returns: self.
        :raises IllegalArgumentException: raises the exception if statement is
            not a string.
        """
        CheckValue.check_str(statement, 'statement')
        if (self._prepared_statement is not None and
                statement != self._prepared_statement.get_sql_text()):
            raise IllegalArgumentException(
                'The query text is not equal to the prepared one.')
        self._statement = statement
        return self

    def get_statement(self):
        """
        Returns the query statement.

        :returns: the statement, or None if it has not been set.
        :rtype: str
        """
        return self._statement

    def set_prepared_statement(self, value):
        """
        Sets the prepared query statement.

        :param value: the prepared query statement or the result of a prepare
            request.
        :type value: PreparedStatement
        :returns: self.
        :raises IllegalArgumentException: raises the exception if value is not
            an instance of PrepareResult or PreparedStatement.
        """
        if not (isinstance(value, PrepareResult) or
                isinstance(value, PreparedStatement)):
            raise IllegalArgumentException(
                'set_prepared_statement requires an instance of PrepareResult' +
                ' or PreparedStatement as parameter.')
        if (isinstance(value, PreparedStatement) and self._statement is not None
                and self._statement != value.get_sql_text()):
            raise IllegalArgumentException(
                'The query text is not equal to the prepared one.')
        self._prepared_statement = (value.get_prepared_statement() if
                                    isinstance(value, PrepareResult) else value)
        return self

    def get_prepared_statement(self):
        """
        Returns the prepared query statement.

        :returns: the statement, or None if it has not been set.
        :rtype: PreparedStatement
        """
        return self._prepared_statement

    def set_shard_id(self, shard_id):
        self._shard_id = shard_id

    def get_shard_id(self):
        return self._shard_id

    def set_driver(self, driver):
        if self.driver is not None:
            raise IllegalArgumentException(
                'QueryRequest is already bound to a QueryDriver')
        self.driver = driver
        return self

    def get_driver(self):
        return self.driver

    def set_timeout(self, timeout_ms):
        """
        Sets the request timeout value, in milliseconds. This overrides any
        default value set in :py:class:`NoSQLHandleConfig`. The value must be
        positive.

        :param timeout_ms: the timeout value, in milliseconds.
        :type timeout_ms: int
        :returns: self.
        :raises IllegalArgumentException: raises the exception if the timeout
            value is less than or equal to 0.
        """
        self._set_timeout(timeout_ms)
        return self

    def get_timeout(self):
        """
        Returns the timeout to use for the operation, in milliseconds. A value
        of 0 indicates that the timeout has not been set.

        :returns: the timeout value.
        :rtype: int
        """
        return super(QueryRequest, self).get_timeout()

    def set_defaults(self, cfg):
        super(QueryRequest, self).set_defaults(cfg)
        if self._consistency is None:
            self._consistency = cfg.get_default_consistency()
        return self

    def does_reads(self):
        """
        Just about every permutation of query does reads.
        """
        return True

    def does_writes(self):
        if self._prepared_statement is None:
            return False
        return self._prepared_statement.does_writes()

    def has_driver(self):
        return self.driver is not None

    def is_prepared(self):
        return self._prepared_statement is not None

    def is_query_request(self):
        return not self.is_internal

    def is_simple_query(self):
        return self._prepared_statement.is_simple_query()

    def topology_info(self):
        return (None if self._prepared_statement is None else
                self._prepared_statement.topology_info())

    def topology_seq_num(self):
        return (-1 if self._prepared_statement is None else
                self._prepared_statement.topology_seq_num())

    def validate(self):
        if self._statement is None and self._prepared_statement is None:
            raise IllegalArgumentException(
                'Either statement or prepared statement should be set.')

    @staticmethod
    def create_serializer():
        return QueryRequestSerializer()

    def get_request_name(self):
        # type: () -> str
        return "Query"


class SystemRequest(Request):
    """
    On-premise only.

    SystemRequest is an on-premise-only request used to perform any
    table-independent administrative operation such as create/drop of namespaces
    and security-relevant operations (create/drop users and roles). These
    operations are asynchronous and completion needs to be checked.

    Examples of statements used in this object include:

        CREATE NAMESPACE mynamespace\n
        CREATE USER some_user IDENTIFIED BY password\n
        CREATE ROLE some_role\n
        GRANT ROLE some_role TO USER some_user

    Execution of operations specified by this request is implicitly
    asynchronous. These are potentially long-running operations.
    :py:meth:`NoSQLHandle.system_request` returns a :py:class:`SystemResult`
    instance that can be used to poll until the operation succeeds or fails.
    """

    def __init__(self):
        super(SystemRequest, self).__init__()
        self._statement = None

    def __str__(self):
        return 'SystemRequest: [statement=' + self._statement + ']'

    def set_statement(self, statement):
        """
        Sets the statement to use for the operation.

        :param statement: the statement. This is a required parameter.
        :type statement: str
        :returns: self.
        :raises IllegalArgumentException: raises the exception if statement is
            not a string.
        """
        CheckValue.check_str(statement, 'statement')
        self._statement = statement
        return self

    def get_statement(self):
        """
        Returns the statement, or None if not set.

        :returns: the statement.
        :rtype: str
        """
        return self._statement

    def set_timeout(self, timeout_ms):
        """
        Sets the request timeout value, in milliseconds. This overrides any
        default value set in :py:class:`NoSQLHandleConfig`. The value must be
        positive.

        :param timeout_ms: the timeout value, in milliseconds.
        :type timeout_ms: int
        :returns: self.
        :raises IllegalArgumentException: raises the exception if the timeout
            value is less than or equal to 0.
        """
        self._set_timeout(timeout_ms)
        return self

    def get_timeout(self):
        """
        Returns the timeout to use for the operation, in milliseconds. A value
        of 0 indicates that the timeout has not been set.

        :returns: the timeout value.
        :rtype: int
        """
        return super(SystemRequest, self).get_timeout()

    def set_defaults(self, cfg):
        # Use the default request timeout if not set.
        self._check_config(cfg)
        if self.get_timeout() == 0:
            self._set_timeout(cfg.get_default_table_request_timeout())
        return self

    def should_retry(self):
        return False

    def validate(self):
        if self._statement is None:
            raise IllegalArgumentException(
                'SystemRequest requires a statement.')

    @staticmethod
    def create_serializer():
        return SystemRequestSerializer()

    def get_request_name(self):
        # type: () -> str
        return "System"


class SystemStatusRequest(Request):
    """
    On-premise only.

    SystemStatusRequest is an on-premise-only request used to check the status
    of an operation started using a :py:class:`SystemRequest`.
    """

    def __init__(self):
        super(SystemStatusRequest, self).__init__()
        self._statement = None
        self._operation_id = None

    def __str__(self):
        return ('SystemStatusRequest [statement=' + self._statement +
                ', operation_id=' + self._operation_id + ']')

    def set_operation_id(self, operation_id):
        """
        Sets the operation id to use for the request. The operation id can be
        obtained via :py:meth:`SystemResult.get_operation_id`. This parameter is
        not optional and represents an asynchronous operation that may be in
        progress. It is used to examine the result of the operation and if the
        operation has failed an exception will be thrown in response to a
        :py:meth:`NoSQLHandle.system_status` operation. If the operation is in
        progress or has completed successfully, the state of the operation is
        returned.

        :param operation_id: the operation id.
        :type operation_id: str
        :returns: self.
        :raises IllegalArgumentException: raises the exception if operation_id
            is a negative number.
        """
        CheckValue.check_str(operation_id, 'operation_id')
        self._operation_id = operation_id
        return self

    def get_operation_id(self):
        """
        Returns the operation id to use for the request, None if not set.

        :returns: the operation id.
        :rtype: str
        """
        return self._operation_id

    def set_statement(self, statement):
        """
        Sets the statement that was used for the operation. This is optional and
        is not used in any significant way. It is returned, unmodified, in the
        :py:class:`SystemResult` for convenience.

        :param statement: the statement. This is a optional parameter.
        :type statement: str
        :returns: self.
        :raises IllegalArgumentException: raises the exception if statement is
            not a string.
        """
        CheckValue.check_str(statement, 'statement')
        self._statement = statement
        return self

    def get_statement(self):
        """
        Returns the statement set by :py:meth:`set_statement`, or None if not
        set.

        :returns: the statement.
        :rtype: str
        """
        return self._statement

    def set_timeout(self, timeout_ms):
        """
        Sets the request timeout value, in milliseconds. This overrides any
        default value set in :py:class:`NoSQLHandleConfig`. The value must be
        positive.

        :param timeout_ms: the timeout value, in milliseconds.
        :type timeout_ms: int
        :returns: self.
        :raises IllegalArgumentException: raises the exception if the timeout
            value is less than or equal to 0.
        """
        self._set_timeout(timeout_ms)
        return self

    def get_timeout(self):
        """
        Returns the timeout to use for the operation, in milliseconds. A value
        of 0 indicates that the timeout has not been set.

        :returns: the timeout value.
        :rtype: int
        """
        return super(SystemStatusRequest, self).get_timeout()

    def set_defaults(self, cfg):
        # Use the default request timeout if not set.
        self._check_config(cfg)
        if self.get_timeout() == 0:
            self._set_timeout(cfg.get_default_table_request_timeout())
        return self

    def should_retry(self):
        return True

    def validate(self):
        if self._operation_id is None:
            raise IllegalArgumentException(
                'SystemStatusRequest requires an operation id.')

    @staticmethod
    def create_serializer():
        return SystemStatusRequestSerializer()

    def get_request_name(self):
        # type: () -> str
        return "SystemStatus"


class TableRequest(Request):
    """
    TableRequest is used to create, modify, and drop tables. The operations
    allowed are those supported by the Data Definition Language (DDL) portion of
    the query language. The language provides for table creation and removal
    (drop), index add and drop, as well as schema evolution via alter table.
    Operations using DDL statements infer the table name from the query
    statement itself, e.g. "create table mytable(...)". Table creation requires
    a valid :py:class:`TableLimits` object to define the throughput desired for
    the table. If TableLimits is provided with any other type of query statement
    an exception is thrown.

    This request is also used to modify the limits of throughput and storage for
    an existing table. This case is handled by specifying a table name and
    limits without a query statement. If all three are specified it is an error.

    Execution of operations specified by this request is implicitly
    asynchronous. These are potentially long-running operations.
    :py:meth:`NoSQLHandle.table_request` returns a :py:class:`TableResult`
    instance that can be used to poll until the table reaches the desired state.

    The statement is required parameter.
    """

    def __init__(self):
        super(TableRequest, self).__init__()
        self._statement = None
        self._limits = None

    def __str__(self):
        return ('TableRequest: [name=' + str(self.get_table_name()) +
                ', statement=' + str(self._statement) + ', limits=' +
                str(self._limits) + ']')

    def set_statement(self, statement):
        """
        Sets the query statement to use for the operation. This parameter is
        required unless the operation is intended to change the limits of an
        existing table.

        :param statement: the statement.
        :type statement: str
        :returns: self.
        :raises IllegalArgumentException: raises the exception if statement is
            not a string.
        """
        CheckValue.check_str(statement, 'statement')
        self._statement = statement
        return self

    def get_statement(self):
        """
        Returns the statement, or None if not set.

        :returns: the statement.
        :rtype: str
        """
        return self._statement

    def set_compartment(self, compartment):
        """
        Cloud service only.

        Sets the name or id of a compartment to be used for this operation.

        The compartment may be specified as either a name (or path for nested
        compartments) or as an id (OCID). A name (vs id) can only be used when
        authenticated using a specific user identity. It is *not* available if
        authenticated as an Instance Principal which can be done when calling
        the service from a compute instance in the Oracle Cloud Infrastructure.
        See
        :py:meth:`borneo.iam.SignatureProvider.create_with_instance_principal`.

        :param compartment: the compartment name or id. If using a nested
            compartment, specify the full compartment path
            compartmentA.compartmentB, but exclude the name of the root
            compartment (tenant).
        :type compartment: str
        :returns: self.
        :raises IllegalArgumentException: raises the exception if compartment
            is not a str.
        """
        self.set_compartment_internal(compartment)
        return self

    def set_table_limits(self, table_limits):
        """
        Cloud service only.

        Sets the table limits to use for the operation. Limits are used in only
        2 cases -- table creation statements and limits modification operations.
        It is not used for other DDL operations.

        If limits are set for an on-premise service they are silently ignored.

        :param table_limits: the limits.
        :type table_limits: TableLimits
        :returns: self.
        :raises IllegalArgumentException: raises the exception if table_limits
            is not an instance TableLimits.
        """
        if not isinstance(table_limits, TableLimits):
            raise IllegalArgumentException(
                'set_table_limits requires an instance of TableLimits as ' +
                'parameter.')
        self._limits = table_limits
        return self

    def get_table_limits(self):
        """
        Returns the table limits, or None if not set.

        :returns: the limits.
        :rtype: TableLimits
        """
        return self._limits

    def set_table_name(self, table_name):
        """
        Sets the table name to use for the operation. The table name is only
        used to modify the limits of an existing table, and must not be set for
        any other operation.

        :param table_name: the name of the table.
        :type table_name: str
        :returns: self.
        :raises IllegalArgumentException: raises the exception if table_name is
            not a string.
        """
        super(TableRequest, self).set_table_name(table_name)
        return self

    def set_timeout(self, timeout_ms):
        """
        Sets the request timeout value, in milliseconds. This overrides any
        default value set in :py:class:`NoSQLHandleConfig`. The value must be
        positive.

        :param timeout_ms: the timeout value, in milliseconds.
        :type timeout_ms: int
        :returns: self.
        :raises IllegalArgumentException: raises the exception if the timeout
            value is less than or equal to 0.
        """
        self._set_timeout(timeout_ms)
        return self

    def get_timeout(self):
        """
        Returns the timeout to use for the operation, in milliseconds. A value
        of 0 indicates that the timeout has not been set.

        :returns: the timeout value.
        :rtype: int
        """
        return super(TableRequest, self).get_timeout()

    def set_defaults(self, cfg):
        """
        Internal use only
        """
        # Use the default request timeout if not set.
        self._check_config(cfg)
        if self.get_timeout() == 0:
            self._set_timeout(cfg.get_default_table_request_timeout())

        # Use the default compartment if not set
        if self.get_compartment() is None:
            self.set_compartment_internal(cfg.get_default_compartment())
        return self

    def should_retry(self):
        # Returns True if this request should be retried.
        return False

    def validate(self):
        table_name = self.get_table_name()
        if self._statement is None and table_name is None:
            raise IllegalArgumentException(
                'TableRequest requires statement or TableLimits and name.')
        if self._statement is not None and table_name is not None:
            raise IllegalArgumentException(
                'TableRequest cannot have both table name and statement.')

        if self._limits is not None:
            self._limits.validate()

    @staticmethod
    def create_serializer():
        return TableRequestSerializer()

    def get_request_name(self):
        # type: () -> str
        return "Table"


class TableUsageRequest(Request):
    """
    Cloud service only.

    Represents the argument of a :py:meth:`NoSQLHandle.get_table_usage`
    operation which returns dynamic information associated with a table, as
    returned in :py:class:`TableUsageResult`. This information includes a time
    series of usage snapshots, each indicating data such as read and write
    throughput, throttling events, etc, as found in
    :py:meth:`TableUsageResult.table_usage`.

    It is possible to return a range of usage records or, by default, only the
    most recent usage record. Usage records are created on a regular basis and
    maintained for a period of time. Only records for time periods that have
    completed are returned so that a user never sees changing data for a
    specific range.

    The table name is required parameter.
    """

    def __init__(self):
        super(TableUsageRequest, self).__init__()
        self._start_time = 0
        self._end_time = 0
        self._limit = 0

    def set_table_name(self, table_name):
        """
        Sets the table name to use for the request. This is a required
        parameter.

        :param table_name: the table name.
        :type table_name: str
        :returns: self.
        :raises IllegalArgumentException: raises the exception if table_name is
            not a string.
        """
        super(TableUsageRequest, self).set_table_name(table_name)
        return self

    def set_compartment(self, compartment):
        """
        Cloud service only.

        Sets the name or id of a compartment to be used for this operation.

        The compartment may be specified as either a name (or path for nested
        compartments) or as an id (OCID). A name (vs id) can only be used when
        authenticated using a specific user identity. It is *not* available if
        authenticated as an Instance Principal which can be done when calling
        the service from a compute instance in the Oracle Cloud Infrastructure.
        See
        :py:meth:`borneo.iam.SignatureProvider.create_with_instance_principal`.

        :param compartment: the compartment name or id. If using a nested
            compartment, specify the full compartment path
            compartmentA.compartmentB, but exclude the name of the root
            compartment (tenant).
        :type compartment: str
        :returns: self.
        :raises IllegalArgumentException: raises the exception if compartment
            is not a str.
        """
        self.set_compartment_internal(compartment)
        return self

    def set_start_time(self, start_time):
        """
        Sets the start time to use for the request in milliseconds since the
        Epoch in UTC time or an ISO 8601 formatted string accurate to
        milliseconds. If timezone is not specified it is interpreted as UTC.

        If no time range is set for this request the most recent complete usage
        record is returned.

        :param start_time: the start time.
        :type start_time: str
        :returns: self.
        :raises IllegalArgumentException: raises the exception if start_time is
            a negative number and is not an ISO 8601 formatted string.
        """
        self._check_time(start_time)
        if isinstance(start_time, str):
            start_time = self._iso_time_to_timestamp(start_time)
        self._start_time = start_time
        return self

    def get_start_time(self):
        """
        Returns the start time to use for the request in milliseconds since the
        Epoch.

        :returns: the start time.
        :rtype: int
        """
        return self._start_time

    def get_start_time_string(self):
        """
        Returns the start time as an ISO 8601 formatted string. If the start
        timestamp is not set, None is returned.

        :returns: the start time, or None if not set.
        :rtype: str
        """

        if self._start_time == 0:
            return None
        return datetime.fromtimestamp(
            float(self._start_time) / 1000).replace(tzinfo=tz.UTC).isoformat()

    def set_end_time(self, end_time):
        """
        Sets the end time to use for the request in milliseconds since the Epoch
        in UTC time or an ISO 8601 formatted string accurate to milliseconds. If
        timezone is not specified it is interpreted as UTC.

        If no time range is set for this request the most recent complete usage
        record is returned.

        :param end_time: the end time.
        :type end_time: str
        :returns: self.
        :raises IllegalArgumentException: raises the exception if end_time is a
            negative number and is not an ISO 8601 formatted string.
        """
        self._check_time(end_time)
        if isinstance(end_time, str):
            end_time = self._iso_time_to_timestamp(end_time)
        self._end_time = end_time
        return self

    def get_end_time(self):
        """
        Returns the end time to use for the request in milliseconds since the
        Epoch.

        :returns: the end time.
        :rtype: int
        """
        return self._end_time

    def get_end_time_string(self):
        """
        Returns the end time as an ISO 8601 formatted string. If the end
        timestamp is not set, None is returned.

        :returns: the end time, or None if not set.
        :rtype: str
        """
        if self._end_time == 0:
            return None
        return datetime.fromtimestamp(
            float(self._end_time) / 1000).replace(tzinfo=tz.UTC).isoformat()

    def set_limit(self, limit):
        """
        Sets the limit to the number of usage records desired. If this value is
        0 there is no limit, but not all usage records may be returned in a
        single request due to size limitations.

        :param limit: the numeric limit.
        :type limit: int
        :returns: self.
        :raises IllegalArgumentException: raises the exception if limit is a
            negative number.
        """
        CheckValue.check_int_ge_zero(limit, 'limit')
        self._limit = limit
        return self

    def get_limit(self):
        """
        Returns the limit to the number of usage records desired.

        :returns: the numeric limit.
        :rtype: int
        """
        return self._limit

    def set_timeout(self, timeout_ms):
        """
        Sets the request timeout value, in milliseconds. This overrides any
        default value set in :py:class:`NoSQLHandleConfig`. The value must be
        positive.

        :param timeout_ms: the timeout value, in milliseconds.
        :type timeout_ms: int
        :returns: self.
        :raises IllegalArgumentException: raises the exception if the timeout
            value is less than or equal to 0.
        """
        self._set_timeout(timeout_ms)
        return self

    def get_timeout(self):
        """
        Returns the timeout to use for the operation, in milliseconds. A value
        of 0 indicates that the timeout has not been set.

        :returns: the value.
        :rtype: int
        """
        return super(TableUsageRequest, self).get_timeout()

    def should_retry(self):
        # Returns True if this request should be retried.
        return False

    def validate(self):
        if self.get_table_name() is None:
            raise IllegalArgumentException(
                'TableUsageRequest requires a table name.')
        if self._start_time > self._end_time > 0:
            raise IllegalArgumentException(
                'TableUsageRequest: end time must be greater than start time.')

    @staticmethod
    def create_serializer():
        return TableUsageRequestSerializer()

    @staticmethod
    def _check_time(dt):
        if (not (CheckValue.is_int(dt) or CheckValue.is_long(dt) or
                 CheckValue.is_str(dt)) or
                not CheckValue.is_str(dt) and dt < 0):
            raise IllegalArgumentException(
                'dt must be an integer that is not negative or an ISO ' +
                '8601 formatted string. Got:' + str(dt))

    @staticmethod
    def _iso_time_to_timestamp(dt):
        dt = parser.parse(dt)
        if dt.tzinfo is not None:
            dt = dt.astimezone(tz.UTC)
        return int(mktime(dt.timetuple()) * 1000) + dt.microsecond // 1000

    def get_request_name(self):
        # type: () -> str
        return "TableUsage"


class WriteMultipleRequest(Request):
    """
    Represents the input to a :py:meth:`NoSQLHandle.write_multiple` operation.

    This request can be used to perform a sequence of :py:class:`PutRequest` or
    :py:class:`DeleteRequest` operations associated with a table that share the
    same shard key portion of their primary keys, the WriteMultiple operation as
    whole is atomic. It is an efficient way to atomically modify multiple
    related rows.

    On a successful operation :py:meth:`WriteMultipleResult.get_success` returns
    True. The execution result of each operations can be retrieved using
    :py:meth:`WriteMultipleResult.get_results`.

    If the WriteMultiple operation is aborted because of the failure of an
    operation with abort_if_unsuccessful set to True, then
    :py:meth:`WriteMultipleResult.get_success` return False, the index of failed
    operation can be accessed using
    :py:meth:`WriteMultipleResult.get_failed_operation_index`, and the execution
    result of failed operation can be accessed using
    :py:meth:`WriteMultipleResult.get_failed_operation_result`.
    """

    def __init__(self):
        # Constructs an empty request.
        super(WriteMultipleRequest, self).__init__()
        self._ops = list()
        self._durability = None

    def add(self, request, abort_if_unsuccessful):
        """
        Adds a Request to the operation list, do validation check before adding
        it.

        :param request: the Request to add, either :py:class:`PutRequest` or
            :py:class:`DeleteRequest`.
        :type request: Request
        :param abort_if_unsuccessful: True if this operation should cause the
            entire WriteMultiple operation to abort when this operation fails.
        :type abort_if_unsuccessful: bool
        :returns: self.
        :raises BatchOperationNumberLimitException: raises the exception if the
            number of requests exceeds the limit, or IllegalArgumentException if
            the request is neither a :py:class:`PutRequest` or
            :py:class:`DeleteRequest`. Or any invalid state of the Request.
        :raises IllegalArgumentException: raises the exception if parameters are
            not expected type.
        """
        if not isinstance(request, (PutRequest, DeleteRequest)):
            raise IllegalArgumentException(
                'Invalid request, requires an instance of PutRequest or ' +
                'DeleteRequest as parameter. Got: ' + str(request))
        CheckValue.check_boolean(abort_if_unsuccessful,
                                 'abort_if_unsuccessful')
        table_name = self.get_table_name()
        if table_name is None:
            self.set_table_name(request.get_table_name())
        else:
            if self.get_top_table_name(request.get_table_name().lower()) != table_name.lower():
                raise IllegalArgumentException(
                    'The parent table_name used for the operation is different from ' +
                    'that of others: ' + table_name)
        request.validate()
        self._ops.append(self.OperationRequest(request, abort_if_unsuccessful))
        return self

    def get_top_table_name(self, table_name: str):
        pos: int = table_name.find('.')
        if pos == -1:
            return table_name
        return table_name[0:pos]

    def is_single_table(self):
        if len(self._ops) < 2:
            return True
        single_table_name = self.get_table_name()
        for op in self._ops:
            if single_table_name.lower() != op.get_request().get_table_name().lower():
                return False
        return True

    def set_compartment(self, compartment):
        """
        Cloud service only.

        Sets the name or id of a compartment to be used for this operation.

        The compartment may be specified as either a name (or path for nested
        compartments) or as an id (OCID). A name (vs id) can only be used when
        authenticated using a specific user identity. It is *not* available if
        authenticated as an Instance Principal which can be done when calling
        the service from a compute instance in the Oracle Cloud Infrastructure.
        See
        :py:meth:`borneo.iam.SignatureProvider.create_with_instance_principal`.

        :param compartment: the compartment name or id. If using a nested
            compartment, specify the full compartment path
            compartmentA.compartmentB, but exclude the name of the root
            compartment (tenant).
        :type compartment: str
        :returns: self.
        :raises IllegalArgumentException: raises the exception if compartment
            is not a str.
        """
        self.set_compartment_internal(compartment)
        return self

    def get_request(self, index):
        """
        Returns the Request at the given position, it may be either a
        :py:class:`PutRequest` or :py:class:`DeleteRequest` object.

        :param index: the position of Request to get.
        :type index: int
        :returns: the Request at the given position.
        :rtype: Request
        :raises IndexOutOfBoundsException: raises the exception if the position
            is negative or greater or equal to the number of Requests.
        :raises IllegalArgumentException: raises the exception if index is a
            negative number.
        """
        CheckValue.check_int_ge_zero(index, 'index')
        return self._ops[index].get_request()

    def get_operations(self):
        # Returns the request lists, internal for now
        return self._ops

    def get_num_operations(self):
        """
        Returns the number of Requests.

        :returns: the number of Requests.
        :rtype: int
        """
        return len(self._ops)

    def set_timeout(self, timeout_ms):
        """
        Sets the request timeout value, in milliseconds. This overrides any
        default value set in :py:class:`NoSQLHandleConfig`. The value must be
        positive.

        :param timeout_ms: the timeout value, in milliseconds.
        :type timeout_ms: int
        :returns: self.
        :raises IllegalArgumentException: raises the exception if the timeout
            value is less than or equal to 0.
        """
        self._set_timeout(timeout_ms)
        return self

    def get_timeout(self):
        """
        Returns the timeout to use for the operation, in milliseconds. A value
        of 0 indicates that the timeout has not been set.

        :returns: the timeout value.
        :rtype: int
        """
        return super(WriteMultipleRequest, self).get_timeout()

    def clear(self):
        """
        Removes all of the operations from the WriteMultiple request.
        """
        self.set_table_name(None)
        self._ops = list()

    def set_durability(self, durability):
        """
        On-premise only. Sets the durability to use for the operation.

        :param durability: the Durability to use
        :type durability: Durability
        :returns: self.
        :raises IllegalArgumentException: raises the exception if Durability
            is not valid
        :versionadded: 5.3.0
        """
        if durability is None:
            self._durability = None
            return
        if not isinstance(durability, Durability):
            raise IllegalArgumentException('set_durability requires an ' +
                                           'instance of Durability as parameter.')
        durability.validate()
        self._durability = durability
        return self

    def get_durability(self):
        """
        On-premise only. Gets the durability to use for the operation or
        None if not set
        :returns: the Durability
        :versionadded: 5.3.0
        """
        return self._durability

    def does_reads(self):
        for op in self._ops:
            req = op.get_request()
            if req.does_reads():
                return True
        return False

    def does_writes(self):
        return True

    def validate(self):
        if not self._ops:
            raise IllegalArgumentException('The requests list is empty.')

    @staticmethod
    def create_serializer():
        return WriteMultipleRequestSerializer()

    class OperationRequest(object):

        # A wrapper of WriteRequest that contains an additional flag
        # abort_if_unsuccessful. Internal for now
        def __init__(self, request, abort_if_unsuccessful):
            self._request = request
            self._abort_if_unsuccessful = abort_if_unsuccessful

        def get_request(self):
            return self._request

        def is_abort_if_unsuccessful(self):
            return self._abort_if_unsuccessful

    def get_request_name(self):
        # type: () -> str
        return "WriteMultiple"


class Result(object):
    """
    Result is a base class for result classes for all supported operations.
    All state and methods are maintained by extending classes.
    """

    def __init__(self):
        """
        read_kb and read_units will be different in the case of Absolute
        Consistency. write_kb and write_units will always be equal.
        """
        self._rate_limit_delayed_ms = 0
        self._read_kb = 0
        self._read_units = 0
        self._retry_stats = None
        self._write_kb = 0
        self._write_units = 0

    def get_rate_limit_delayed_ms(self):
        """
        Get the time the operation was delayed due to rate limiting. Cloud only.
        If rate limiting is in place, this value will represent the number of
        milliseconds that the operation was delayed due to rate limiting. If the
        value is zero, rate limiting did not apply or the operation did not need
        to wait for rate limiting.

        :returns: delay time in milliseconds.
        """
        return self._rate_limit_delayed_ms

    def get_read_units(self):
        # Internal use only.
        return self._read_units

    def get_retry_stats(self):
        """
        Returns a stats object with information about retries.

        :returns: stats object with retry information, or None if no retries
            were performed.
        """
        return self._retry_stats

    def get_write_units(self):
        # Internal use only. ??? shouldn't be write_units ?
        return self._write_kb

    def set_rate_limit_delayed_ms(self, delay_ms):
        """
        :param delay_ms: the delay in milliseconds.
        :type delay_ms: int
        :returns: self.
        """
        self._rate_limit_delayed_ms = delay_ms
        return self

    def set_read_kb(self, read_kb):
        self._read_kb = read_kb
        return self

    def set_read_units(self, read_units):
        self._read_units = read_units
        return self

    def set_retry_stats(self, retry_stats):
        """
        Internal use only.

        :param retry_stats: the stats object to use.
        :type retry_stats: RetryStats
        """
        self._retry_stats = retry_stats

    def set_write_kb(self, write_kb):
        self._write_kb = write_kb
        return self

    def set_write_units(self, write_units):
        # type: (int) -> Result
        self._write_units = write_units
        return self

    def _get_read_kb(self):
        return self._read_kb

    def _get_write_kb(self):
        return self._write_kb


class WriteResult(Result):
    """
    A base class for results of single row modifying operations such as put and
    delete.
    """

    def __init__(self):
        super(WriteResult, self).__init__()
        self._existing_version = None
        self._existing_value = None
        self._existing_modification_time = 0

    def set_existing_value(self, existing_value):
        self._existing_value = existing_value
        return self

    def set_existing_version(self, existing_version):
        self._existing_version = existing_version
        return self

    def set_existing_modification_time(self, existing_modification_time):
        self._existing_modification_time = existing_modification_time
        return self

    def _get_existing_value(self):
        return self._existing_value

    def _get_existing_version(self):
        return self._existing_version

    def _get_existing_modification_time(self):
        return self._existing_modification_time


class DeleteResult(WriteResult):
    """
    Represents the result of a :py:meth:`NoSQLHandle.delete` operation.

    If the delete succeeded :py:meth:`get_success` returns True. Information
    about the existing row on failure may be available using
    :py:meth:`get_existing_value` and :py:meth:`get_existing_version`, depending
    on the use of :py:meth:`DeleteRequest.set_return_row`.
    """

    def __init__(self):
        super(DeleteResult, self).__init__()
        self._success = False

    def __str__(self):
        return str(self._success)

    def set_success(self, success):
        self._success = success
        return self

    def get_success(self):
        """
        Returns True if the delete operation succeeded.

        :returns: True if the operation succeeded.
        :rtype: bool
        """
        return self._success

    def get_existing_value(self):
        """
        Returns the existing row value if available. It will be available if the
        target row exists and the operation failed because of a
        :py:class:`Version` mismatch and the corresponding
        :py:class:`DeleteRequest` the method
        :py:meth:`DeleteRequest.set_return_row` was called with a True value.

        :returns: the value.
        :rtype: dict
        """
        return self._get_existing_value()

    def get_existing_version(self):
        """
        Returns the existing row :py:class:`Version` if available. It will be
        available if the target row exists and the operation failed because of a
        :py:class:`Version` mismatch and the corresponding
        :py:class:`DeleteRequest` the method
        :py:meth:`DeleteRequest.set_return_row` was called with a True value.

        :returns: the version.
        :rtype: Version
        """
        return self._get_existing_version()

    def get_existing_modification_time(self):
        """
        Returns the existing row modification time if available. It will be
        available if the target row exists and the operation failed because of a
        :py:class:`Version` mismatch and the corresponding
        :py:class:`DeleteRequest` the method
        :py:meth:`DeleteRequest.set_return_row` was called with a True value.

        :returns: the modification time in milliseconds since January 1, 1970
        :rtype: int
        :versionadded: 5.3.0
        """
        return self._get_existing_modification_time()

    def get_read_kb(self):
        """
        Returns the read throughput consumed by this operation, in KBytes. This
        is the actual amount of data read by the operation. The number of read
        units consumed is returned by :py:meth:`get_read_units` which may be a
        larger number because this was an update operation.

        :returns: the read KBytes consumed.
        :rtype: int
        """
        return self._get_read_kb()

    def get_read_units(self):
        """
        Returns the read throughput consumed by this operation, in read units.
        This number may be larger than that returned by :py:meth:`get_read_kb`
        because it was an update operation.

        :returns: the read units consumed.
        :rtype: int
        """
        return super(DeleteResult, self).get_read_units()

    def get_write_kb(self):
        """
        Returns the write throughput consumed by this operation, in KBytes.

        :returns: the write KBytes consumed.
        :rtype: int
        """
        return self._get_write_kb()

    def get_write_units(self):
        """
        Returns the write throughput consumed by this operation, in write units.

        :returns: the write units consumed.
        :rtype: int
        """
        return super(DeleteResult, self).get_write_units()


class GetResult(Result):
    """
    Represents the result of a :py:meth:`NoSQLHandle.get` operation.

    On a successful operation the value of the row is available using
    :py:meth:`get_value` and the other state available in this class is valid.
    On failure that value is None and other state, other than consumed capacity,
    is undefined.
    """

    def __init__(self):
        super(GetResult, self).__init__()
        self._value = None
        self._version = None
        self._expiration_time = 0
        self._modification_time = 0

    def __str__(self):
        return 'None' if self._value is None else str(self._value)

    def set_value(self, value):
        # Sets the value of this object, internal.
        self._value = value
        return self

    def get_value(self):
        """
        Returns the value of the returned row, or None if the row does not
        exist.

        :returns: the value of the row, or None if it does not exist.
        :rtype: dict
        """
        return self._value

    def set_version(self, version):
        # Sets the version, internal.
        self._version = version
        return self

    def get_version(self):
        """
        Returns the :py:class:`Version` of the row if the operation was
        successful, or None if the row does not exist.

        :returns: the version of the row, or None if the row does not exist.
        :rtype: Version
        """
        return self._version

    def set_expiration_time(self, expiration_time):
        # Sets the expiration time, internal
        self._expiration_time = expiration_time
        return self

    def get_expiration_time(self):
        """
        Returns the expiration time of the row. A zero value indicates that the
        row does not expire. This value is valid only if the operation
        successfully returned a row (:py:meth:`get_value` returns non-none).

        :returns: the expiration time in milliseconds since January 1, 1970, or
            zero if the row never expires or the row does not exist.
        :rtype: int
        """
        return self._expiration_time

    def set_modification_time(self, modification_time):
        # Sets the modification time, internal
        self._modification_time = modification_time
        return self

    def get_modification_time(self):
        """
        Returns the modification time of the row. This value is valid only if
        the operation successfully returned a row (:py:meth:`get_value` returns non-none).

        :returns: the modification time in milliseconds since January 1, 1970
        :rtype: int
        """
        return self._modification_time

    def get_read_kb(self):
        """
        Returns the read throughput consumed by this operation, in KBytes. This
        is the actual amount of data read by the operation. The number of read
        units consumed is returned by :py:meth:`get_read_units` which may be a
        larger number if the operation used Consistency.ABSOLUTE.

        :returns: the read KBytes consumed.
        :rtype: int
        """
        return self._get_read_kb()

    def get_read_units(self):
        """
        Returns the read throughput consumed by this operation, in read units.
        This number may be larger than that returned by :py:meth:`get_read_kb`
        if the operation used Consistency.ABSOLUTE.

        :returns: the read units consumed.
        :rtype: int
        """
        return super(GetResult, self).get_read_units()

    def get_write_kb(self):
        """
        Returns the write throughput consumed by this operation, in KBytes.

        :returns: the write KBytes consumed.
        :rtype: int
        """
        return self._get_write_kb()

    def get_write_units(self):
        """
        Returns the write throughput consumed by this operation, in write units.

        :returns: the write units consumed.
        :rtype: int
        """
        return super(GetResult, self).get_write_units()


class GetIndexesResult(Result):
    """
    Represents the result of a :py:meth:`NoSQLHandle.get_indexes` operation.

    On a successful operation the index information is returned in a list of
    IndexInfo.
    """

    def __init__(self):
        super(GetIndexesResult, self).__init__()
        self._indexes = None

    def __str__(self):
        idxes = ''
        for index in range(len(self._indexes)):
            idxes += str(self._indexes[index])
            if index < len(self._indexes) - 1:
                idxes += ','
        return '[' + idxes + ']'

    def set_indexes(self, indexes):
        self._indexes = indexes
        return self

    def get_indexes(self):
        """
        Returns the list of index information returned by the operation.

        :returns: the indexes information.
        :rtype: list(IndexInfo)
        """
        return self._indexes


class ListTablesResult(Result):
    """
    Represents the result of a :py:meth:`NoSQLHandle.list_tables` operation.

    On a successful operation the table names are available as well as the
    index of the last returned table. Tables are returned in a list, sorted
    alphabetically.
    """

    def __init__(self):
        super(ListTablesResult, self).__init__()
        self._tables = None
        self._last_index_returned = 0

    def __str__(self):
        return '[' + ','.join(self._tables) + ']'

    def set_tables(self, tables):
        self._tables = tables
        return self

    def get_tables(self):
        """
        Returns the array of table names returned by the operation.

        :returns: the table names.
        :rtype: list(str)
        """
        return self._tables

    def set_last_index_returned(self, last_index_returned):
        self._last_index_returned = last_index_returned
        return self

    def get_last_returned_index(self):
        """
        Returns the index of the last table name returned. This can be provided
        to :py:class:`ListTablesRequest` to be used as a starting point for
        listing tables.

        :returns: the index.
        :rtype: int
        """
        return self._last_index_returned


class MultiDeleteResult(Result):
    """
    Represents the result of a :py:meth:`NoSQLHandle.multi_delete` operation.

    On a successful operation the number of rows deleted is available using
    :py:meth:`get_num_deletions`. There is a limit to the amount of data
    consumed by a single call. If there are still more rows to delete, the
    continuation key can be get using :py:meth:`get_continuation_key`.
    """

    def __init__(self):
        super(MultiDeleteResult, self).__init__()
        self._continuation_key = None
        self._num_deleted = 0

    def __str__(self):
        return 'Deleted ' + str(self._num_deleted) + ' rows.'

    def set_continuation_key(self, continuation_key):
        self._continuation_key = continuation_key
        return self

    def get_continuation_key(self):
        """
        Returns the continuation key where the next MultiDelete request resume
        from.

        :returns: the continuation key, or None if there are no more rows to
            delete.
        :rtype: bytearray
        """
        return self._continuation_key

    def set_num_deletions(self, num_deleted):
        self._num_deleted = num_deleted
        return self

    def get_num_deletions(self):
        """
        Returns the number of rows deleted from the table.

        :returns: the number of rows deleted.
        :rtype: int
        """
        return self._num_deleted

    def get_read_kb(self):
        """
        Returns the read throughput consumed by this operation, in KBytes. This
        is the actual amount of data read by the operation. The number of read
        units consumed is returned by :py:meth:`get_read_units` which may be a
        larger number because this was an update operation.

        :returns: the read KBytes consumed.
        :rtype: int
        """
        return self._get_read_kb()

    def get_read_units(self):
        """
        Returns the read throughput consumed by this operation, in read units.
        This number may be larger than that returned by :py:meth:`get_read_kb`
        because it was an update operation.

        :returns: the read units consumed.
        :rtype: int
        """
        return super(MultiDeleteResult, self).get_read_units()

    def get_write_kb(self):
        """
        Returns the write throughput consumed by this operation, in KBytes.

        :returns: the write KBytes consumed.
        :rtype: int
        """
        return self._get_write_kb()

    def get_write_units(self):
        """
        Returns the write throughput consumed by this operation, in write units.

        :returns: the write units consumed.
        :rtype: int
        """
        return super(MultiDeleteResult, self).get_write_units()


class PrepareResult(Result):
    """
    The result of a prepare operation. The returned
    :py:class:`PreparedStatement` can be re-used for query execution using
    :py:meth:`QueryRequest.set_prepared_statement`
    """

    def __init__(self):
        super(PrepareResult, self).__init__()
        self._prepared_statement = None

    def set_prepared_statement(self, prepared_statement):
        # Sets the prepared statement.
        self._prepared_statement = prepared_statement
        return self

    def get_prepared_statement(self):
        """
        Returns the value of the prepared statement.

        :returns: the value of the prepared statement.
        :rtype: PreparedStatement
        """
        return self._prepared_statement

    def get_read_kb(self):
        """
        Returns the read throughput consumed by this operation, in KBytes. This
        is the actual amount of data read by the operation. The number of read
        units consumed is returned by :py:meth:`get_read_units` which may be a
        larger number if the operation used Consistency.ABSOLUTE.

        :returns: the read KBytes consumed.
        :rtype: int
        """
        return self._get_read_kb()

    def get_read_units(self):
        """
        Returns the read throughput consumed by this operation, in read units.
        This number may be larger than that returned by :py:meth:`get_read_kb`
        if the operation used Consistency.ABSOLUTE.

        :returns: the read units consumed.
        :rtype: int
        """
        return super(PrepareResult, self).get_read_units()

    def get_write_kb(self):
        """
        Returns the write throughput consumed by this operation, in KBytes.

        :returns: the write KBytes consumed.
        :rtype: int
        """
        return self._get_write_kb()

    def get_write_units(self):
        """
        Returns the write throughput consumed by this operation, in write units.

        :returns: the write units consumed.
        :rtype: int
        """
        return super(PrepareResult, self).get_write_units()


class PutResult(WriteResult):
    """
    Represents the result of a :py:meth:`NoSQLHandle.put` operation.

    On a successful operation the value returned by :py:meth:`get_version`
    is non-none. On failure that value is None. Information about the existing
    row on failure may be available using :py:meth:`get_existing_value` and
    :py:meth:`get_existing_version`, depending on the use of
    :py:meth:`PutRequest.set_return_row` and whether the put had an option set
    using :py:meth:`PutRequest.set_option`.
    """

    def __init__(self):
        super(PutResult, self).__init__()
        self._version = None
        self._generated_value = None

    def __str__(self):
        return 'None Version' if self._version is None else str(self._version)

    def set_version(self, version):
        self._version = version
        return self

    def get_version(self):
        """
        Returns the :py:class:`Version` of the new row if the operation was
        successful. If the operation failed None is returned.

        :returns: the :py:class:`Version` on success, None on failure.
        :rtype: Version
        """
        return self._version

    def set_generated_value(self, value):
        self._generated_value = value
        return self

    def get_generated_value(self):
        """
        Returns the value generated if the operation created a new value. This
        can happen if the table contains an identity column or string column
        declared as a generated UUID. If the table has no such columns this
        value is None. If a value was generated for the operation, it is
        non-None.

        :returns: the generated value.
        """
        return self._generated_value

    def get_existing_version(self):
        """
        Returns the existing row :py:class:`Version` if available. This value
        will only be available if the conditional put operation failed and the
        request specified that return information be returned using
        :py:meth:`PutRequest.set_return_row`.

        :returns: the :py:class:`Version`.
        :rtype: Version
        """
        return self._get_existing_version()

    def get_existing_value(self):
        """
        Returns the existing row value if available. This value will only be
        available if the conditional put operation failed and the request
        specified that return information be returned using
        :py:meth:`PutRequest.set_return_row`.

        :returns: the value.
        :rtype: dict
        """
        return self._get_existing_value()

    def get_existing_modification_time(self):
        """
        Returns the existing row modification time if available. It will be
        available if the conditional put operation failed and the request
        specified that return information be returned using
        :py:meth:`PutRequest.set_return_row`. A value of -1 indicates this
        feature is not available at the connected server.

        :returns: the modification time in milliseconds since January 1, 1970
        :rtype: int
        :versionadded: 5.3.0
        """
        return self._get_existing_modification_time()

    def get_read_kb(self):
        """
        Returns the read throughput consumed by this operation, in KBytes.
        This is the actual amount of data read by the operation. The number of
        read units consumed is returned by :py:meth:`get_read_units` which may
        be a larger number because this was an update operation.

        :returns: the read KBytes consumed.
        :rtype: int
        """
        return self._get_read_kb()

    def get_read_units(self):
        """
        Returns the read throughput consumed by this operation, in read units.
        This number may be larger than that returned by :py:meth:`get_read_kb`
        because it was an update operation.

        :returns: the read units consumed.
        :rtype: int
        """
        return super(PutResult, self).get_read_units()

    def get_write_kb(self):
        """
        Returns the write throughput consumed by this operation, in KBytes.

        :returns: the write KBytes consumed.
        :rtype: int
        """
        return self._get_write_kb()

    def get_write_units(self):
        """
        Returns the write throughput consumed by this operation, in write units.

        :returns: the write units consumed.
        :rtype: int
        """
        return super(PutResult, self).get_write_units()


class QueryResult(Result):
    """
    QueryResult comprises a list of dict instances representing the query
    results.

    The shape of the values is based on the schema implied by the query. For
    example a query such as "SELECT * FROM ..." that returns an intact row will
    return values that conform to the schema of the table. Projections return
    instances that conform to the schema implied by the statement. UPDATE
    queries either return values based on a RETURNING clause or, by default, the
    number of rows affected by the statement.

    A single QueryResult does not imply that all results for the query have been
    returned. If the value returned by :py:meth:`QueryRequest.is_done` is False
    there are additional results available. This can happen even if there are no
    values in the returned QueryResult. The best way to use
    :py:class:`QueryRequest` and :py:class:`QueryResult` is to perform
    operations in a loop, for example:

    .. code-block:: pycon

        handle = ...
        request = QueryRequest().set_statement('SELECT * FROM foo')
        while True:
            result = handle.query(request)
            results = result.get_results()
            # do something with the results
            if request.is_done():
                break

    Modification queries either return values based on a RETURNING clause or, by
    default, return the number of rows affected by the statement in a
    dictionary. INSERT queries with no RETURNING clause return a dictionary
    indicating the number of rows inserted, for example {'NumRowsInserted': 5}.
    UPDATE queries with no RETURNING clause return a dictionary indicating the
    number of rows updated, for example {'NumRowsUpdated': 3}. DELETE queries
    with no RETURNING clause return a dictionary indicating the number of rows
    deleted, for example {'numRowsDeleted': 2}.
    """

    def __init__(self, request, computed=True):
        super(QueryResult, self).__init__()
        self._request = request
        self._results = None
        self._continuation_key = None
        # The following 6 fields are used only for "internal" QueryResults,
        # i.e., those received and processed by the ReceiveIter.

        self._reached_limit = False
        self._is_computed = computed
        # The following 4 fields are used during phase 1 of a sorting
        # ALL_PARTITIONS query. In this case, self._results may store results
        # from multiple partitions. If so, self._results are grouped by
        # partition and self._pids, self._num_results_per_pid, and
        # self._continuation_keys fields store the partition id, the number of
        # results, and the continuation key per partition. Finally, the
        # self._is_in_phase1 specifies whether phase 1 is done.
        self._is_in_phase1 = False
        self._num_results_per_pid = None
        self._continuation_keys = None
        self._pids = None

    def __str__(self):
        self._compute()
        if self._results is None:
            return None
        res = 'Number of query results: ' + str(len(self._results))
        for result in self._results:
            res += '\n' + str(result)
        return res + '\n'

    def set_results(self, results):
        self._results = results
        return self

    def get_results(self):
        """
        Returns a list of results for the query. It is possible to have an empty
        list and a non-none continuation key.

        :returns: a list of results for the query.
        :rtype: list(dict)
        """
        self._compute()
        return self._results

    def get_results_internal(self):
        return self._results

    def set_continuation_key(self, continuation_key):
        self._continuation_key = continuation_key
        return self

    def get_continuation_key(self):
        """
        Returns the continuation key that can be used to obtain more results
        if non-none.

        :returns: the continuation key, or None if there are no further values
            to return.
        :rtype: bytearray
        """
        self._compute()
        return self._continuation_key

    def set_reached_limit(self, reached_limit):
        self._reached_limit = reached_limit
        return self

    def reached_limit(self):
        return self._reached_limit

    def get_request(self):
        return self._request

    def set_computed(self, computed):
        self._is_computed = computed
        return self

    def set_is_in_phase1(self, is_in_phase1):
        self._is_in_phase1 = is_in_phase1

    def is_in_phase1(self):
        return self._is_in_phase1

    def set_num_results_per_pid(self, num_results_per_pid):
        self._num_results_per_pid = num_results_per_pid

    def get_num_partition_results(self, i):
        return self._num_results_per_pid[i]

    def set_partition_cont_keys(self, continuation_keys):
        self._continuation_keys = continuation_keys

    def get_partition_cont_key(self, i):
        return self._continuation_keys[i]

    def set_pids(self, pids):
        self._pids = pids

    def get_num_pids(self):
        return 0 if self._pids is None else len(self._pids)

    def get_pid(self, i):
        return self._pids[i]

    def get_read_kb(self):
        """
        Returns the read throughput consumed by this operation, in KBytes. This
        is the actual amount of data read by the operation. The number of read
        units consumed is returned by :py:meth:`get_read_units` which may be a
        larger number if the operation used Consistency.ABSOLUTE.

        :returns: the read KBytes consumed.
        :rtype: int
        """
        self._compute()
        return self._get_read_kb()

    def get_read_units(self):
        """
        Returns the read throughput consumed by this operation, in read units.
        This number may be larger than that returned by :py:meth:`get_read_kb`
        if the operation used Consistency.ABSOLUTE.

        :returns: the read units consumed.
        :rtype: int
        """
        self._compute()
        return super(QueryResult, self).get_read_units()

    def get_write_kb(self):
        """
        Returns the write throughput consumed by this operation, in KBytes.

        :returns: the write KBytes consumed.
        :rtype: int
        """
        self._compute()
        return self._get_write_kb()

    def get_write_units(self):
        """
        Returns the write throughput consumed by this operation, in write units.

        :returns: the write units consumed.
        :rtype: int
        """
        self._compute()
        return super(QueryResult, self).get_write_units()

    def _compute(self):
        if self._is_computed:
            return
        driver = self._request.get_driver()
        driver.compute(self)
        self._is_computed = True
        # If the original request specified rate limiting, apply the used
        # read/write units to the limiter(s) here.
        if self._request is not None:
            read_limiter = self._request.get_read_rate_limiter()
            if read_limiter is not None:
                print(self.get_read_units())
                read_limiter.consume_units_unconditionally(
                    self.get_read_units())
            write_limiter = self._request.get_write_rate_limiter()
            if write_limiter is not None:
                write_limiter.consume_units_unconditionally(
                    self.get_write_units())


class QueryIterableResult(Result):
    """
    QueryIterableResult comprises an iterable list of dict instances
    representing all the query results.

    The shape of the values is based on the schema implied by the query. For
    example a query such as "SELECT * FROM ..." that returns an intact row will
    return values that conform to the schema of the table. Projections return
    instances that conform to the schema implied by the statement. UPDATE
    queries either return values based on a RETURNING clause or, by default, the
    number of rows affected by the statement.

    Each iterator from QueryIterableResult will iterate over all results of the
    query.

    .. code-block:: pycon

        handle = ...
        request = QueryRequest().set_statement('SELECT * FROM foo')
        qiresult = handle.query-iterable(request)
        for row in qiresult:
            # do something with the result row
            print(row)

    Modification queries either return values based on a RETURNING clause or, by
    default, return the number of rows affected by the statement in a
    dictionary. INSERT queries with no RETURNING clause return a dictionary
    indicating the number of rows inserted, for example {'NumRowsInserted': 5}.
    UPDATE queries with no RETURNING clause return a dictionary indicating the
    number of rows updated, for example {'NumRowsUpdated': 3}. DELETE queries
    with no RETURNING clause return a dictionary indicating the number of rows
    deleted, for example {'numRowsDeleted': 2}.

<<<<<<< HEAD
    :versionadded: 5.3.5
=======
    :versionadded: 5.3.6
>>>>>>> 7f7e0d2e
    """

    def __init__(self, request, handle):
        # type: (QueryRequest, NoSQLHandle) -> None
        # NoSQLHandle handle
        super(QueryIterableResult, self).__init__()
        self.request = request
        self.handle = handle
        self.readKB = 0
        self.readUnits = 0
        self.writeKB = 0

    def __str__(self):
        # type: () -> str
        res = 'QueryIterableResult(' + str(self.request) + ')'
        return res + '\n'

    def get_read_kb(self):
        # type: () -> int
        """
        Returns the read throughput consumed by this operation, in KBytes. This
<<<<<<< HEAD
        is the actual amount of data read by the operation. The number of read
        units consumed is returned by :py:meth:`get_read_units` which may be a
        larger number if the operation used Consistency.ABSOLUTE.
=======
        is the cumulative actual amount of data read by the operation since the
        beginning of the iterable. The number of read units consumed is
        returned by :py:meth:`get_read_units` which may be a larger number if
        the operation used Consistency.ABSOLUTE.
>>>>>>> 7f7e0d2e

        :returns: the read KBytes consumed.
        :rtype: int
        """
        return self.readKB

    def get_read_units(self):
        # type: () -> int
        """
        Returns the read throughput consumed by this operation, in read units.
<<<<<<< HEAD
=======
        This is the cumulative amount since the beginning of the iterable.
>>>>>>> 7f7e0d2e
        This number may be larger than that returned by :py:meth:`get_read_kb`
        if the operation used Consistency.ABSOLUTE.

        :returns: the read units consumed.
        :rtype: int
        """
        return self.readUnits

    def get_write_kb(self):
        # type: () -> int
        """
        Returns the write throughput consumed by this operation, in KBytes.

        :returns: the write KBytes consumed.
        :rtype: int
        """
        return self.writeKB

    def __iter__(self):
        # type: () -> QueryIterator
        return QueryIterator(self)


class QueryIterator:
    """
    QueryIterator iterates over all results of a query.

<<<<<<< HEAD
    :versionadded: 5.3.5
=======
    :versionadded: 5.3.6
>>>>>>> 7f7e0d2e
    """
    def __init__(self, iterable):
        # type: (QueryIterableResult) -> None
        self._iterable = iterable
        self._internalRequest = iterable.request.copy()
        self._internalResult = None
        self._partialResultList = None
        self._partialResultIter = None
        self._next = None
        self._closed = False

    def _compute(self):
        # type: () -> None
        if self._closed:
            return
        if self._partialResultList is None:
            self._internalResult = \
                self._iterable.handle.query(self._internalRequest)
            self._partialResultList = self._internalResult.get_results()
            self._partialResultIter = self._partialResultList.__iter__()
            try:
                self._next = next(self._partialResultIter)
                return
            except StopIteration:
                hasNext = False
            self.set_stats(self._internalResult)
        else:
            try:
                self._next = next(self._partialResultIter)
                return
            except StopIteration:
                hasNext = False

        while not hasNext and not self._internalRequest.is_done():
            self._internalResult = \
                self._iterable.handle.query(self._internalRequest)
            self._partialResultList = self._internalResult.get_results()
            self._partialResultIter = self._partialResultList.__iter__()
            hasNext = True
            try:
                self._next = next(self._partialResultIter)
            except StopIteration:
                hasNext = False
            self.set_stats(self._internalResult)

        if self._internalRequest.is_done():
            self._internalRequest.close()
            if not hasNext:
                self._closed = True

    def set_stats(self, internalResult):
        # type: (QueryResult) -> None
        self._iterable.readKB += internalResult.get_read_kb()
        self._iterable.readUnits += internalResult.get_read_units()
        self._iterable.writeKB += internalResult.get_write_kb()
        self._iterable.set_rate_limit_delayed_ms(
            self._iterable.get_rate_limit_delayed_ms() +
            internalResult.get_rate_limit_delayed_ms())
        self._iterable.set_read_kb(self._iterable.get_read_kb() +
                                   internalResult.get_read_kb())
        self._iterable.set_read_units(self._iterable.get_read_units() +
                                      internalResult.get_read_units())
        self._iterable.set_write_kb(self._iterable.get_write_kb() +
                                    internalResult.get_write_kb())
        self._iterable.set_write_units(self._iterable.get_write_units() +
                                       internalResult.get_write_units())
        if internalResult.get_retry_stats() is not None:
            if self._iterable.get_retry_stats() is None:
                self._iterable.set_retry_stats(RetryStats())
            self._iterable.get_retry_stats().add_delay_ms(
                internalResult.get_retry_stats().get_delay_ms())
            self._iterable.get_retry_stats().increment_retries(
                internalResult.get_retry_stats().get_retries())
            self._iterable.get_retry_stats().add_exceptions(
                internalResult.get_retry_stats().get_exceptions_map())

    def __next__(self):
        # type: () -> dict[str, Object]
        self._compute()
        if self._closed:
            raise StopIteration
        return self._next

    # for python2 compatibility
    def next(self):
        # type: () -> dict[str, Object]
        return self.__next__()


class SystemResult(Result):
    """
    On-premise only.

    SystemResult is returned from :py:meth:`NoSQLHandle.system_status` and
    :py:meth:`NoSQLHandle.system_request` operations. It encapsulates the state
    of the operation requested.

    Some operations performed by :py:meth:`NoSQLHandle.system_request` are
    asynchronous. When such an operation has been performed it is necessary to
    call :py:meth:`NoSQLHandle.system_status` until the status of the operation
    is known. The method :py:meth:`wait_for_completion` exists to perform this
    task and should be used whenever possible.

    Asynchronous operations (e.g. create namespace) can be distinguished from
    synchronous system operations in this way:

        Asynchronous operations may return a non-none operation id.\n
        Asynchronous operations modify state, while synchronous operations are
        read-only.\n
        Synchronous operations return a state of STATE.COMPLETE and have a
        non-none result string.

    :py:meth:`NoSQLHandle.system_status` is synchronous, returning the known
    state of the operation. It should only be called if the operation was
    asynchronous and returned a non-none operation id.
    """

    def __init__(self):
        super(SystemResult, self).__init__()
        self._operation_id = None
        self._result_string = None
        self._state = 0
        self._statement = None

    def __str__(self):
        return ('SystemResult [statement=' + self._statement + ', state=' +
                BinaryProtocol.get_operation_state(self._state) +
                ', operation_id=' + self._operation_id + ', result_string=' +
                self._result_string + ']')

    def set_operation_id(self, operation_id):
        # Sets the operation id for the operation.
        self._operation_id = operation_id
        return self

    def get_operation_id(self):
        """
        Returns the operation id for the operation if it was asynchronous. This
        is None if the request did not generate a new operation and/or the
        operation state is SystemState.COMPLETE. The value can be used in
        :py:meth:`SystemStatusRequest.set_operation_id` to get status and find
        potential errors resulting from the operation.

        This method is only useful for the result of asynchronous operations.

        :returns: the operation id.
        :rtype: str
        """
        return self._operation_id

    def set_state(self, state):
        # Sets the operation state.
        self._state = state
        return self

    def get_operation_state(self):
        """
        Returns the operation state.

        :returns: the state.
        :rtype: int
        """
        return self._state

    def set_result_string(self, result_string):
        # Sets the result string for the operation.
        self._result_string = result_string
        return self

    def get_result_string(self):
        """
        Returns the result string for the operation. This is None if the request
        was asynchronous or did not return an actual result. For example the
        "show" operations return a non-none result string, but "create, drop,
        grant, etc." operations return a none result string.

        :returns: the result string.
        :rtype: str
        """
        return self._result_string

    def set_statement(self, statement):
        # Sets the statement to use for the operation.
        self._statement = statement
        return self

    def get_statement(self):
        """
        Returns the statement used for the operation.

        :returns: the statement.
        :rtype: str
        """
        return self._statement

    def wait_for_completion(self, handle, wait_millis, delay_millis):
        """
        Waits for the operation to be complete. This is a blocking, polling
        style wait that delays for the specified number of milliseconds between
        each polling operation.

        This instance is modified with any changes in state.

        :param handle: the NoSQLHandle to use. This is required.
        :type handle: NoSQLHandle
        :param wait_millis: the total amount of time to wait, in milliseconds.
            This value must be non-zero and greater than delay_millis. This is
            required.
        :type wait_millis: int
        :param delay_millis: the amount of time to wait between polling
            attempts, in milliseconds. If 0 it will default to 500. This is
            required.
        :type delay_millis: int
        :raises IllegalArgumentException: raises the exception if the operation
            times out or the parameters are not valid.
        """
        if self._state == SystemState.COMPLETE:
            return
        default_delay = 500
        delay_ms = delay_millis if delay_millis != 0 else default_delay
        if wait_millis < delay_millis:
            raise IllegalArgumentException(
                'Wait milliseconds must be a minimum of ' + str(default_delay) +
                ' and greater than delay milliseconds.')
        start_time = int(round(time() * 1000))
        delay_s = float(delay_ms) / 1000
        system_status = SystemStatusRequest().set_operation_id(
            self._operation_id)
        res = None
        while True:
            cur_time = int(round(time() * 1000))
            if cur_time - start_time > wait_millis:
                raise RequestTimeoutException(
                    'Operation not completed within timeout: ' +
                    self._statement, wait_millis)
            if res is not None:
                # only delay after the first get_table.
                sleep(delay_s)
            res = handle.system_status(system_status)
            # do partial copy of new state.
            # statement and operation_id are not changed.
            self._result_string = res.get_result_string()
            self._state = res.get_operation_state()
            if self._state == SystemState.COMPLETE:
                break


class TableResult(Result):
    """
    TableResult is returned from :py:meth:`NoSQLHandle.get_table` and
    :py:meth:`NoSQLHandle.table_request` operations. It encapsulates the state
    of the table that is the target of the request.

    Operations available in :py:meth:`NoSQLHandle.table_request` such as table
    creation, modification, and drop are asynchronous operations. When such an
    operation has been performed, it is necessary to call
    :py:meth:`NoSQLHandle.get_table` until the status of the table is
    State.ACTIVE, State.DROPPED or there is an error condition. The method
    :py:meth:`wait_for_completion` exists to perform this task and should
    be used to wait for an operation to complete.

    :py:meth:`NoSQLHandle.get_table` is synchronous, returning static
    information about the table as well as its current state.
    """

    def __init__(self):
        super(TableResult, self).__init__()
        self._compartment_id = None
        self._table_name = None
        self._state = None
        self._limits = None
        self._schema = None
        self._operation_id = None

    def __str__(self):
        return ('table ' + str(self._table_name) + '[' + self._state + '] ' +
                str(self._limits) + ' schema [' + str(self._schema) +
                '] operation_id = ' + str(self._operation_id))

    def set_compartment_id(self, compartment_id):
        # Internal use only.
        self._compartment_id = compartment_id
        return self

    def get_compartment_id(self):
        """
        Cloud service only.

        Returns compartment id of the target table.

        :returns: compartment id.
        :rtype: str
        """
        return self._compartment_id

    def set_table_name(self, table_name):
        self._table_name = table_name
        return self

    def get_table_name(self):
        """
        Returns the table name of the target table.

        :returns: the table name.
        :rtype: str
        """
        return self._table_name

    def set_state(self, state):
        self._state = state
        return self

    def get_state(self):
        """
        Returns the table state. A table in state State.ACTIVE or State.UPDATING
        is usable for normal operation.

        :returns: the state.
        :rtype: State
        """
        return self._state

    def set_table_limits(self, limits):
        self._limits = limits
        return self

    def get_table_limits(self):
        """
        Returns the throughput and capacity limits for the table. Limits from an
        on-premise service will always be None.

        :returns: the limits.
        :rtype: TableLimits
        """
        return self._limits

    def set_schema(self, schema):
        self._schema = schema
        return self

    def get_schema(self):
        """
        Returns the schema for the table.

        :returns: the schema for the table.
        :rtype: str
        """
        return self._schema

    def set_operation_id(self, operation_id):
        self._operation_id = operation_id
        return self

    def get_operation_id(self):
        """
        Returns the operation id for an asynchronous operation. This is none if
        the request did not generate a new operation. The value can be used in
        :py:meth:`set_operation_id` to find potential errors resulting from the
        operation.

        :returns: the operation id for an asynchronous operation.
        :rtype: str
        """
        return self._operation_id

    def wait_for_completion(self, handle, wait_millis, delay_millis):
        """
        Waits for a table operation to complete. Table operations are
        asynchronous. This is a blocking, polling style wait that delays for the
        specified number of milliseconds between each polling operation. This
        call returns when the table reaches a *terminal* state, which is either
        State.ACTIVE or State.DROPPED.

        This instance must be the return value of a previous
        :py:meth:`NoSQLHandle.table_request` and contain a non-none operation id
        representing the in-progress operation unless the operation has already
        completed.

        This instance is modified with any change in table state or metadata.

        :param handle: the NoSQLHandle to use.
        :type handle: NoSQLHandle
        :param wait_millis: the total amount of time to wait, in milliseconds.
            This value must be non-zero and greater than delay_millis.
        :type wait_millis: int
        :param delay_millis: the amount of time to wait between polling
            attempts, in milliseconds. If 0 it will default to 500.
        :type delay_millis: int
        :raises IllegalArgumentException: raises the exception if the parameters
            are not valid.
        :raises RequestTimeoutException: raises the exception if the operation
            times out.
        """
        terminal = [State.ACTIVE, State.DROPPED]
        if self._state in terminal:
            return
        if self._operation_id is None:
            raise IllegalArgumentException('Operation id must not be none.')
        default_delay = 500
        delay_ms = delay_millis if delay_millis != 0 else default_delay
        if wait_millis < delay_millis:
            raise IllegalArgumentException(
                'Wait milliseconds must be a minimum of ' + str(default_delay) +
                ' and greater than delay milliseconds')
        start_time = int(round(time() * 1000))
        delay_s = float(delay_ms) / 1000
        get_table = GetTableRequest().set_table_name(
            self._table_name).set_operation_id(
            self._operation_id).set_compartment(self._compartment_id)
        res = None
        while True:
            cur_time = int(round(time() * 1000))
            if cur_time - start_time > wait_millis:
                raise RequestTimeoutException(
                    'Operation not completed in expected time', wait_millis)
            if res is not None:
                # only delay after the first get_table.
                sleep(delay_s)
            res = handle.get_table(get_table)
            # partial "copy" of possibly modified state. Don't modify
            # operationId as that is what we are waiting to complete.
            self._state = res.get_state()
            self._limits = res.get_table_limits()
            self._schema = res.get_schema()
            if self._state in terminal:
                break


class TableUsageResult(Result):
    """
    Cloud service only.

    TableUsageResult is returned from :py:meth:`NoSQLHandle.get_table_usage`.
    It encapsulates the dynamic state of the requested table.
    """

    def __init__(self):
        super(TableUsageResult, self).__init__()
        self._table_name = None
        self._usage_records = None

    def __str__(self):
        if self._usage_records is None:
            records_str = 'None'
        else:
            records_str = ''
            for index in range(len(self._usage_records)):
                records_str += str(self._usage_records[index])
                if index < len(self._usage_records) - 1:
                    records_str += ', '
        return ('TableUsageResult [table=' + str(self._table_name) +
                '] [table_usage=[' + records_str + ']]')

    def set_table_name(self, table_name):
        self._table_name = table_name
        return self

    def get_table_name(self):
        """
        Returns the table name used by the operation.

        :returns: the table name.
        :rtype: str
        """
        return self._table_name

    def set_usage_records(self, records):
        self._usage_records = records
        return self

    def get_usage_records(self):
        """
        Returns a list of usage records based on the parameters of the
        :py:class:`TableUsageRequest` used.

        :returns: an list of usage records.
        :type: list(TableUsage)
        """
        return self._usage_records


class WriteMultipleResult(Result):
    """
    Represents the result of a :py:meth:`NoSQLHandle.write_multiple` operation.

    If the WriteMultiple succeeds, the execution result of each sub operation
    can be retrieved using :py:meth:`get_results`.

    If the WriteMultiple operation is aborted because of the failure of an
    operation with abort_if_unsuccessful set to True, then the index of failed
    operation can be accessed using :py:meth:`get_failed_operation_index`, and
    the execution result of failed operation can be accessed using
    :py:meth:`get_failed_operation_result`.
    """

    def __init__(self):
        super(WriteMultipleResult, self).__init__()
        self._results = list()
        self._failed_operation_index = -1

    def __str__(self):
        if self.get_success():
            return 'WriteMultiple, num results: ' + str(len(self._results))
        return ('WriteMultiple aborted, the failed operation index: ' +
                str(self._failed_operation_index))

    def add_result(self, result):
        self._results.append(result)

    def get_results(self):
        """
        Returns the list of execution results for the operations.

        :returns: the list of execution results.
        :rtype: list(OperationResult)
        """
        return self._results

    def get_failed_operation_result(self):
        """
        Returns the result of the operation that results in the entire
        WriteMultiple operation aborting.

        :returns: the result of the operation, None if not set.
        :rtype: OperationResult or None
        """
        if self._failed_operation_index == -1 or not self._results:
            return None
        return self._results[0]

    def set_failed_operation_index(self, index):
        self._failed_operation_index = index

    def get_failed_operation_index(self):
        """
        Returns the index of failed operation that results in the entire
        WriteMultiple operation aborting.

        :returns: the index of operation, -1 if not set.
        :rtype: int
        """
        return self._failed_operation_index

    def get_success(self):
        """
        Returns True if the WriteMultiple operation succeeded, or False if the
        operation is aborted due to the failure of a sub operation.

        The failed operation index can be accessed using
        :py:meth:`get_failed_operation_index` and its result can be accessed
        using :py:meth:`get_failed_operation_result`.

        :returns: True if the operation succeeded.
        :rtype: bool
        """
        return self._failed_operation_index == -1

    def size(self):
        """
        Returns the number of results.

        :returns: the number of results.
        :rtype: int
        """
        return len(self._results)

    def get_read_kb(self):
        """
        Returns the read throughput consumed by this operation, in KBytes. This
        is the actual amount of data read by the operation. The number of read
        units consumed is returned by :py:meth:`get_read_units` which may be a
        larger number because this was an update operation.

        :returns: the read KBytes consumed.
        :rtype: int
        """
        return self._get_read_kb()

    def get_read_units(self):
        """
        Returns the read throughput consumed by this operation, in read units.
        This number may be larger than that returned by :py:meth:`get_read_kb`
        because it was an update operation.

        :returns: the read units consumed.
        :rtype: int
        """
        return super(WriteMultipleResult, self).get_read_units()

    def get_write_kb(self):
        """
        Returns the write throughput consumed by this operation, in KBytes.

        :returns: the write KBytes consumed.
        :rtype: int
        """
        return self._get_write_kb()

    def get_write_units(self):
        """
        Returns the write throughput consumed by this operation, in write units.

        :returns: the write units consumed.
        :rtype: int
        """
        return super(WriteMultipleResult, self).get_write_units()


class OperationResult(WriteResult):
    """
    A single Result associated with the execution of an individual operation
    in a :py:meth:`NoSQLHandle.write_multiple` request. A list of
    OperationResult is contained in :py:class:`WriteMultipleResult` and obtained
    using :py:meth:`WriteMultipleResult.get_results`.
    """

    def __init__(self):
        super(OperationResult, self).__init__()
        self._version = None
        self._success = False
        self._generated_value = None

    def __str__(self):
        return ('Success: ' + str(self._success) + ', version: ' +
                str(self._version) + ', existing version: ' +
                str(self.get_existing_version()) + ', existing value: ' +
                str(self.get_existing_value()) + ', generated value: ' +
                str(self._generated_value))

    def set_version(self, version):
        self._version = version
        return self

    def get_version(self):
        """
        Returns the version of the new row for put operation, or None if put
        operations did not succeed or the operation is delete operation.

        :returns: the version.
        :rtype: Version
        """
        return self._version

    def set_success(self, success):
        self._success = success
        return self

    def get_success(self):
        """
        Returns the flag indicates whether the operation succeeded. A put or
        delete operation may be unsuccessful if the condition is not
        matched.

        :returns: True if the operation succeeded.
        :rtype: bool
        """
        return self._success

    def set_generated_value(self, value):
        self._generated_value = value
        return self

    def get_generated_value(self):
        """
        Returns the value generated if the operation created a new value. This
        can happen if the table contains an identity column or string column
        declared as a generated UUID. If the table has no such columns this
        value is None. If a value was generated for the operation, it is
        non-None.

        This value is only valid for a put operation on a table with an identity
        column or string as uuid column.

        :returns: the generated value.
        """
        return self._generated_value

    def get_existing_version(self):
        """
        Returns the existing row version associated with the key if
        available.

        :returns: the existing row version
        :rtype: Version
        """
        return self._get_existing_version()

    def get_existing_value(self):
        """
        Returns the previous row value associated with the key if available.

        :returns: the previous row value
        :rtype: dict
        """
        return self._get_existing_value()

    def get_existing_modification_time(self):
        """
        Returns the existing row modification time if available.

        :returns: the modification time in milliseconds since January 1, 1970
        :rtype: int
        :versionadded: 5.3.0
        """
        return self._get_existing_modification_time()


class RetryStats(object):
    """
    A class that maintains stats on retries during a request.

    This object tracks statistics about retries performed during requests. It
    can be accessed from within retry handlers (see :py:class:`RetryHandler`) or
    after a request is finished by calling :py:meth:`Request.get_retry_stats`.
    """

    def __init__(self):
        self._delay_ms = 0
        self._exception_map = dict()
        self._retries = 0

    def __str__(self):
        return ('retries=' + str(self._retries) + ', delay_ms=' +
                str(self._delay_ms) + ', exception_map=' +
                str(self._exception_map))

    def add_delay_ms(self, delay_ms):
        """
        Internal use only.

        Adds time to the overall delay time spent.

        :param delay_ms: the number of milliseconds to add to the delay total.
        :type delay_ms: int
        """
        self._delay_ms += delay_ms

    def add_exception(self, e):
        """
        Internal use only.

        Adds an exception class to the stats object.

        This increments the exception count and adds to the count of this type
        of exception class.

        :param e: the exception class.
        :type e: Exception
        """
        num = self.get_num_exceptions(e) + 1
        self._exception_map[e] = num

    def get_exceptions_map(self):
        # type: () -> dict[Object, int]
        """
        Internal use only.

        Returns the map of exceptions.

<<<<<<< HEAD
        :versionadded: 5.3.5
=======
        :versionadded: 5.3.6
>>>>>>> 7f7e0d2e
        """
        return self._exception_map

    def add_exceptions(self, ex_map):
        # type: (dict[Object, int]) -> None
        """
        Internal use only.

        Adds all exceptions to the stats object.

        This increments the exception count and adds to the count of this type
        of exception class.

        :param ex_map: the exceptions map.
        :type ex_map: dict[Exception, int]
<<<<<<< HEAD
        :versionadded: 5.3.5
=======
        :versionadded: 5.3.6
>>>>>>> 7f7e0d2e
        """
        for k in ex_map.keys():
            num = self.get_num_exceptions(k) + ex_map[k]
            self._exception_map[k] = num

    def clear(self):
        """
        Internal use only.

        Clears the stats object.
        """
        self._delay_ms = 0
        self._exception_map.clear()
        self._retries = 0

    def get_delay_ms(self):
        """
        Returns the total time delayed (slept) between retry events.

        :returns: the time delayed during retries, in milliseconds. This is only
            the time spent locally in sleep() between retry events.
        :rtype: int
        """
        return self._delay_ms

    def get_num_exceptions(self, e):
        """
        Returns the number of exceptions of a particular class. If no exceptions
        of this class were added to this stats object, the return value is zero.

        :param e: the class of exception to query.
        :type e: Exception
        :returns: the number of exceptions of this class
        :rtype: int
        """
        num = self._exception_map.get(e)
        if num is None:
            return 0
        return num

    def get_retries(self):
        """
        Returns the number of retry events.

        :returns: number of retry events.
        :rtype: int
        """
        return self._retries

    def increment_retries(self, n=1):
        # type: (int) -> None
        """
        Internal use only.

        Increments the number of retries with n amount.

<<<<<<< HEAD
        :versionadded: 5.3.5
=======
        :versionadded: 5.3.6
>>>>>>> 7f7e0d2e
        """
        self._retries += n<|MERGE_RESOLUTION|>--- conflicted
+++ resolved
@@ -2234,11 +2234,7 @@
         """
         Copies the query request to start query results from the beginning.
 
-<<<<<<< HEAD
-        :versionadded: 5.3.5
-=======
         :versionadded: 5.3.6
->>>>>>> 7f7e0d2e
         """
         copy = QueryRequest()
         copy._compartment = self.get_compartment()
@@ -3412,28 +3408,13 @@
         if table_name is None:
             self.set_table_name(request.get_table_name())
         else:
-            if self.get_top_table_name(request.get_table_name().lower()) != table_name.lower():
+            if request.get_table_name().lower() != table_name.lower():
                 raise IllegalArgumentException(
-                    'The parent table_name used for the operation is different from ' +
+                    'The table_name used for the operation is different from ' +
                     'that of others: ' + table_name)
         request.validate()
         self._ops.append(self.OperationRequest(request, abort_if_unsuccessful))
         return self
-
-    def get_top_table_name(self, table_name: str):
-        pos: int = table_name.find('.')
-        if pos == -1:
-            return table_name
-        return table_name[0:pos]
-
-    def is_single_table(self):
-        if len(self._ops) < 2:
-            return True
-        single_table_name = self.get_table_name()
-        for op in self._ops:
-            if single_table_name.lower() != op.get_request().get_table_name().lower():
-                return False
-        return True
 
     def set_compartment(self, compartment):
         """
@@ -3634,7 +3615,7 @@
         return self._retry_stats
 
     def get_write_units(self):
-        # Internal use only. ??? shouldn't be write_units ?
+        # Internal use only.
         return self._write_kb
 
     def set_rate_limit_delayed_ms(self, delay_ms):
@@ -4558,11 +4539,7 @@
     with no RETURNING clause return a dictionary indicating the number of rows
     deleted, for example {'numRowsDeleted': 2}.
 
-<<<<<<< HEAD
-    :versionadded: 5.3.5
-=======
     :versionadded: 5.3.6
->>>>>>> 7f7e0d2e
     """
 
     def __init__(self, request, handle):
@@ -4584,16 +4561,10 @@
         # type: () -> int
         """
         Returns the read throughput consumed by this operation, in KBytes. This
-<<<<<<< HEAD
-        is the actual amount of data read by the operation. The number of read
-        units consumed is returned by :py:meth:`get_read_units` which may be a
-        larger number if the operation used Consistency.ABSOLUTE.
-=======
         is the cumulative actual amount of data read by the operation since the
         beginning of the iterable. The number of read units consumed is
         returned by :py:meth:`get_read_units` which may be a larger number if
         the operation used Consistency.ABSOLUTE.
->>>>>>> 7f7e0d2e
 
         :returns: the read KBytes consumed.
         :rtype: int
@@ -4604,10 +4575,7 @@
         # type: () -> int
         """
         Returns the read throughput consumed by this operation, in read units.
-<<<<<<< HEAD
-=======
         This is the cumulative amount since the beginning of the iterable.
->>>>>>> 7f7e0d2e
         This number may be larger than that returned by :py:meth:`get_read_kb`
         if the operation used Consistency.ABSOLUTE.
 
@@ -4635,11 +4603,7 @@
     """
     QueryIterator iterates over all results of a query.
 
-<<<<<<< HEAD
-    :versionadded: 5.3.5
-=======
     :versionadded: 5.3.6
->>>>>>> 7f7e0d2e
     """
     def __init__(self, iterable):
         # type: (QueryIterableResult) -> None
@@ -5399,11 +5363,7 @@
 
         Returns the map of exceptions.
 
-<<<<<<< HEAD
-        :versionadded: 5.3.5
-=======
         :versionadded: 5.3.6
->>>>>>> 7f7e0d2e
         """
         return self._exception_map
 
@@ -5419,11 +5379,7 @@
 
         :param ex_map: the exceptions map.
         :type ex_map: dict[Exception, int]
-<<<<<<< HEAD
-        :versionadded: 5.3.5
-=======
         :versionadded: 5.3.6
->>>>>>> 7f7e0d2e
         """
         for k in ex_map.keys():
             num = self.get_num_exceptions(k) + ex_map[k]
@@ -5478,12 +5434,6 @@
         """
         Internal use only.
 
-        Increments the number of retries with n amount.
-
-<<<<<<< HEAD
-        :versionadded: 5.3.5
-=======
-        :versionadded: 5.3.6
->>>>>>> 7f7e0d2e
+        Increments the number of retries.
         """
         self._retries += n