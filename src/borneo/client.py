#
# Copyright (c) 2018, 2022 Oracle and/or its affiliates. All rights reserved.
#
# Licensed under the Universal Permissive License v 1.0 as shown at
#  https://oss.oracle.com/licenses/upl/
#

from logging import DEBUG
from multiprocessing import pool
from platform import python_version
from requests import Session
from sys import version_info
from threading import Lock
from time import time
from .common import (
    ByteOutputStream, CheckValue, HttpConstants, LogUtils, SSLAdapter,
    TableLimits, synchronized)
from .config import DefaultRetryHandler
from .exception import (IllegalArgumentException,
                        OperationNotSupportedException, RequestSizeLimitException)
from .http import RateLimiterMap, RequestUtils
from .kv import StoreAccessTokenProvider
from .operations import GetTableRequest, QueryResult, TableRequest, WriteRequest
from .query import QueryDriver
from .serde import BinaryProtocol
from .version import __version__
from .stats import StatsControl


class Client(object):
    DEFAULT_MAX_CONTENT_LENGTH = 32 * 1024 * 1024
    LIMITER_REFRESH_NANOS = 600000000000
    TRACE_LEVEL = 0

    # The HTTP driver client.
    def __init__(self, config, logger):
        self._logutils = LogUtils(logger)
        self._config = config
        self._url = config.get_service_url()
        self._request_uri = self._url.geturl() + HttpConstants.NOSQL_DATA_PATH
        self._pool_connections = config.get_pool_connections()
        self._pool_maxsize = config.get_pool_maxsize()
        max_content_length = config.get_max_content_length()
        self._max_content_length = (
            Client.DEFAULT_MAX_CONTENT_LENGTH if max_content_length == 0
            else max_content_length)
        self._request_id = 1
        self._proxy_host = config.get_proxy_host()
        self._proxy_port = config.get_proxy_port()
        self._proxy_username = config.get_proxy_username()
        self._proxy_password = config.get_proxy_password()
        self._retry_handler = config.get_retry_handler()
        if self._retry_handler is None:
            self._retry_handler = DefaultRetryHandler()
        self._shut_down = False
        self._user_agent = self._make_user_agent()
        self._auth_provider = config.get_authorization_provider()
        if self._auth_provider is None:
            raise IllegalArgumentException(
                'Must configure AuthorizationProvider.')
        self._sess = Session()
        ssl_ctx = None
        url_scheme = self._url.scheme
        if url_scheme == 'https':
            ssl_ctx = config.get_ssl_context()
            if ssl_ctx is None:
                raise IllegalArgumentException(
                    'Unable to configure https: SSLContext is missing from ' +
                    'config.')
        adapter = SSLAdapter(
            ssl_ctx, pool_connections=self._pool_connections,
            pool_maxsize=self._pool_maxsize, max_retries=5, pool_block=True)
        self._sess.mount(self._url.scheme + '://', adapter)
        if self._proxy_host is not None:
            self._check_and_set_proxy(self._sess)
        self.serial_version = BinaryProtocol.DEFAULT_SERIAL_VERSION
        # StoreAccessTokenProvider means onprem
        self._is_cloud = not isinstance(self._auth_provider, StoreAccessTokenProvider)
        if config.get_rate_limiting_enabled() and self._is_cloud:
            self._logutils.log_debug(
                'Starting client with rate limiting enabled')
            self._rate_limiter_map = RateLimiterMap()
            self._table_limit_update_map = dict()
            self._threadpool = pool.ThreadPool(1)
        else:
            self._logutils.log_debug('Starting client with no rate limiting')
            self._rate_limiter_map = None
            self._table_limit_update_map = None
            self._threadpool = None
        self.lock = Lock()
        self._ratelimiter_duration_seconds = 30
<<<<<<< HEAD
        self._stats_control = StatsControl(config,
                                           logger,
                                           config.get_rate_limiting_enabled())
=======
        self._one_time_messages = {}
>>>>>>> e28a8742

    @synchronized
    def background_update_limiters(self, table_name):
        # Query table limits and create rate limiters for a table in a
        # short-lived background thread.
        if not self._table_needs_refresh(table_name):
            return
        self._set_table_needs_refresh(table_name, False)
        try:
            self._threadpool.map(self._update_table_limiters, ['table_name'])
        except RuntimeError:
            self._set_table_needs_refresh(table_name, True)

    def enable_rate_limiting(self, enable, use_percent):
        """
        Internal use only.

        Allow tests to enable/disable rate limiting. This method is not thread
        safe, and should only be executed by one thread when no other operations
        are in progress.
        """
        self._config.set_default_rate_limiting_percentage(use_percent)
        if enable and self._rate_limiter_map is None:
            self._rate_limiter_map = RateLimiterMap()
            self._table_limit_update_map = dict()
            self._threadpool = pool.ThreadPool(1)
        elif not enable and self._rate_limiter_map is not None:
            self._rate_limiter_map.clear()
            self._rate_limiter_map = None
            self._table_limit_update_map.clear()
            self._table_limit_update_map = None
            if self._threadpool is not None:
                self._threadpool.close()
                self._threadpool = None

    def execute(self, request):
        """
        Execute the KV request and return the response. This is the top-level
        method for request execution.

        This method handles exceptions to distinguish between what can be
        retried and what cannot, making sure that root cause exceptions are
        kept. Examples:

            can't connect (host, port, etc)\n
            throttling exceptions\n
            general networking issues, IOError\n

        RequestTimeoutException needs a cause, or at least needs to include the
        message from the causing exception.

        :param request: the request to be executed by the server.
        :type request: Request
        :returns: the result of the request.
        :rtype: Result
        :raises IllegalArgumentException: raises the exception if request is
            None.
        """
        CheckValue.check_not_none(request, 'request')
        request.set_defaults(self._config)
        request.validate()
        if request.is_query_request():
            self._stats_control.observe_query(request)

            """
            The following 'if' may be True for advanced queries only. For such
            queries, the 'if' will be True (i.e., the QueryRequest will be bound
            with a QueryDriver) if and only if this is not the 1st execute()
            call for this query. In this case we just return a new, empty
            QueryResult. Actual computation of a result batch will take place
            when the app calls get_results() on the QueryResult.
            """
            if request.has_driver():
                self._trace('QueryRequest has QueryDriver', 2)
                return QueryResult(request, False)
            """
            If it is an advanced query and we are here, then this must be the
            1st execute() call for the query. If the query has been prepared
            before, we create a QueryDriver and bind it with the QueryRequest.
            Then, we create and return an empty QueryResult. Actual computation
            of a result batch will take place when the app calls get_results()
            on the QueryResult.
            """
            if request.is_prepared() and not request.is_simple_query():
                self._trace(
                    'QueryRequest has no QueryDriver, but is prepared', 2)
                driver = QueryDriver(request)
                driver.set_client(self)
                driver.set_topology_info(request.topology_info())
                return QueryResult(request, False)
            """
            If we are here, then this is either (a) a simple query or (b) an
            advanced query that has not been prepared already, which also
            implies that this is the 1st execute() call on this query. For a
            non-prepared advanced query, the effect of this 1st execute() call
            is to send the query to the proxy for compilation, get back the
            prepared query, but no query results, create a QueryDriver, and bind
            it with the QueryRequest (see QueryRequestSerializer.deserialize()),
            and return an empty QueryResult.
            """
            self._trace(
                'QueryRequest has no QueryDriver and is not prepared', 2)
        timeout_ms = request.get_timeout()
        headers = {'Host': self._url.hostname,
                   'Content-Type': 'application/octet-stream',
                   'Connection': 'keep-alive',
                   'Accept': 'application/octet-stream',
                   'User-Agent': self._user_agent}
        # We expressly check size limit below based on onprem versus cloud. Set
        # the request to not check size limit inside self._write_content().
        request.set_check_request_size(False)
        content = self.serialize_request(request, headers)
        content_len = len(content)
        # If on-premise the auth_provider will always be a
        # StoreAccessTokenProvider. If so, check against configurable limit.
        # Otherwise check against internal hardcoded cloud limit.
        if isinstance(self._auth_provider, StoreAccessTokenProvider):
            if content_len > self._max_content_length:
                raise RequestSizeLimitException(
                    'The request size of ' + str(content_len) + ' exceeded ' +
                    'the limit of ' + str(self._max_content_length))
        else:
            request.set_check_request_size(True)
            BinaryProtocol.check_request_size_limit(request, content_len)
        if request.get_compartment() is None:
            request.set_compartment_internal(
                self._config.get_default_compartment())
        if self._logutils.is_enabled_for(DEBUG):
            self._logutils.log_debug('Request: ' + request.__class__.__name__)
        request_id = self._next_request_id()
        headers[HttpConstants.REQUEST_ID_HEADER] = request_id
        self.check_request(request)
        # TODO: look at avoiding creating this object on each request
        request_utils = RequestUtils(
            self._sess, self._logutils, request, self._retry_handler, self,
            self._rate_limiter_map)
<<<<<<< HEAD
        return request_utils.do_post_request(self._request_uri, headers,
            content, timeout_ms, self._stats_control)
=======
        return request_utils.do_post_request(
            self._request_uri, headers, content, timeout_ms)

    def check_request(self, request):
        # warn if using features not implemented at the connected server
        # currently cloud does not support Durability
        if self.serial_version < 3 or self._is_cloud:
            if isinstance(request, WriteRequest) and request.get_durability() is not None:
                self.one_time_message('The requested feature is not supported ' +
                                      'by the connected server: Durability')
        # ondemand tables are not available in V2 or onprem
        if self.serial_version < 3 or not self._is_cloud:
            if (isinstance(request, TableRequest) and
                    request.get_table_limits() is not None and
                    request.get_table_limits().get_mode() ==
                    TableLimits.CAPACITY_MODE.ON_DEMAND):
                raise OperationNotSupportedException(
                    'The requested feature is not supported ' +
                    'by the connected server: on demand capacity table')
>>>>>>> e28a8742

    @synchronized
    def _next_request_id(self):
        """
        Get the next client-scoped request id. It really needs to be combined
        with a client id to obtain a globally unique scope but is sufficient
        for most purposes
        """
        self._request_id += 1
        return str(self._request_id)

    def get_auth_provider(self):
        return self._auth_provider

    # for test use
    def get_is_cloud(self):
        return self._is_cloud

    @synchronized
    def one_time_message(self, message):
        val = self._one_time_messages.get(message)
        if val is None:
            self._one_time_messages[message] = "1"
            self._logutils.log_warning(message)

    def reset_rate_limiters(self, table_name):
        """
        Internal use only.

        Allow tests to reset limiters in map.

        :param table_name: name or OCID of the table.
        :type table_name: str
        """
        if self._rate_limiter_map is not None:
            self._rate_limiter_map.reset(table_name)

    def set_ratelimiter_duration_seconds(self, duration_seconds):
        # Allow tests to override this hardcoded setting
        self._ratelimiter_duration_seconds = duration_seconds

    def shut_down(self):
        # Shutdown the client.
        self._logutils.log_debug('Shutting down driver http client')
        if self._shut_down:
            return
        self._shut_down = True
        if self._auth_provider is not None:
            self._auth_provider.close()
        if self._sess is not None:
            self._sess.close()
        if self._threadpool is not None:
            self._threadpool.close()
        if self._stats_control is not None:
            self._stats_control.shutdown()

    def update_rate_limiters(self, table_name, limits):
        """
        Add or update rate limiters for a table.
        Cloud only.

        :param table_name: the table name or OCID of table.
        :type table_name: str
        :param limits: read/write limits for table.
        :type limits: TableLimits
        :returns: whether the update is succeed.
        """
        if self._rate_limiter_map is None:
            return False
        self._set_table_needs_refresh(table_name, False)
        if (limits is None or limits.get_read_units() <= 0 and
                limits.get_write_units() <= 0):
            self._rate_limiter_map.remove(table_name)
            self._logutils.log_info(
                'Removing rate limiting from table: ' + table_name)
            return False
        """
        Create or update rate limiters in map
        Note: NoSQL cloud service has a "burst" availability of 300 seconds. But
        we don't know if or how many other clients may have been using this
        table, and a duration of 30 seconds allows for more predictable usage.
        Also, it's better to use a reasonable hardcoded value here than to try
        to explain the subtleties of it in docs for configuration. In the end
        this setting is probably fine for all uses.
        """
        read_units = limits.get_read_units()
        write_units = limits.get_write_units()
        # If there's a specified rate limiter percentage, use that.
        rl_percent = self._config.get_default_rate_limiting_percentage()
        if rl_percent > 0.0:
            read_units = read_units * rl_percent / 100.0
            write_units = write_units * rl_percent / 100.0
        self._rate_limiter_map.update(
            table_name, float(read_units), float(write_units),
            self._ratelimiter_duration_seconds)
        msg = str.format('Updated table "{0}" to have RUs={1} and WUs={2} ' +
                         'per second.', table_name, str(read_units),
                         str(write_units))
        self._logutils.log_info(msg)
        return True

    def _check_and_set_proxy(self, sess):
        if (self._proxy_host is not None and self._proxy_port == 0 or
                self._proxy_host is None and self._proxy_port != 0):
            raise IllegalArgumentException(
                'To configure an HTTP proxy, both host and port are required.')
        if (self._proxy_username is not None and self._proxy_password is None or
                self._proxy_username is None and
                self._proxy_password is not None):
            raise IllegalArgumentException(
                'To configure HTTP proxy authentication, both user name and ' +
                'password are required')
        if self._proxy_host is not None:
            if self._proxy_username is None:
                proxy_url = (
                        'http://' + self._proxy_host + ':' + str(self._proxy_port))
            else:
                assert self._proxy_password is not None
                proxy_url = (
                        'http://' + self._proxy_username + ':' +
                        self._proxy_password + '@' + self._proxy_host + ':' +
                        str(self._proxy_port))
            sess.proxies = {'http': proxy_url, 'https': proxy_url}

    @staticmethod
    def _make_user_agent():
        if version_info.major >= 3:
            pyversion = python_version()
        else:
            pyversion = '%s.%s.%s' % (version_info.major, version_info.minor,
                                      version_info.micro)
        return '%s/%s (Python %s)' % ('NoSQL-PythonSDK', __version__, pyversion)

    def _set_table_needs_refresh(self, table_name, needs_refresh):
        # set the status of a table needing limits refresh now.
        if self._table_limit_update_map is None:
            return
        then = self._table_limit_update_map.get(table_name)
        now_nanos = int(round(time() * 1000000000))
        if then is not None:
            if needs_refresh:
                self._table_limit_update_map[table_name] = now_nanos - 1
            else:
                self._table_limit_update_map[table_name] = (
                        now_nanos + Client.LIMITER_REFRESH_NANOS)
            return
        if needs_refresh:
            self._table_limit_update_map[table_name] = now_nanos - 1
        else:
            self._table_limit_update_map[table_name] = (
                    now_nanos + Client.LIMITER_REFRESH_NANOS)

    def _table_needs_refresh(self, table_name):
        # Return True if table needs limits refresh.
        if self._table_limit_update_map is None:
            return False
        then = self._table_limit_update_map.get(table_name)
        now_nanos = int(round(time() * 1000000000))
        if then is not None and then > now_nanos:
            return False
        return True

    @staticmethod
    def _trace(msg, level):
        if level <= Client.TRACE_LEVEL:
            print('DRIVER: ' + msg)

    def _update_table_limiters(self, table_name):
        # This is meant to be run in a background thread.
        req = GetTableRequest().set_table_name(table_name).set_timeout(1000)
        res = None
        try:
            self._logutils.log_debug(
                'Starting GetTableRequest for table "' + table_name + '"')
            res = self.execute(req)
        except Exception as e:
            self._logutils.log_error(
                'GetTableRequest for table "' + table_name +
                '" returned exception: ' + str(e))
        if res is None:
            # table doesn't exist? other error?
            self._logutils.log_error(
                'GetTableRequest for table "' + table_name + '" returned None')
            then = self._table_limit_update_map.get(table_name)
            if then is not None:
                # Allow retry after 100ms.
                self._table_limit_update_map[table_name] = (
                        int(round(time() * 1000000000)) + 100000000)
            return
        self._logutils.log_debug(
            'GetTableRequest completed for table "' + table_name + '"')
        # Update/add rate limiters for table.
        if self.update_rate_limiters(table_name, res.get_table_limits()):
            self._logutils.log_info(
                'Background thread added limiters for table "' + table_name +
                '"')

    def decrement_serial_version(self):
        """
        Decrements the serial version, if it is greater than the minimum.
        For internal use only.

        The current minimum value is 2.
        :returns: true if the version was decremented, false otherwise.
        :rtype: bool
        """
        if self.serial_version > 2:
            self.serial_version -= 1
            return True
        return False

    def _write_content(self, request):
        """
        Serializes the request payload, sent as http content.

        :param request: the request to be executed by the server.
        :type request: Request
        :returns: the bytearray that contains the content.
        :rtype: bytearray
        """
        content = bytearray()
        bos = ByteOutputStream(content)
        BinaryProtocol.write_serial_version(bos, self.serial_version)
        request.create_serializer().serialize(
<<<<<<< HEAD
            request, bos, BinaryProtocol.SERIAL_VERSION)
        return content

    def get_stats_control(self):
        return self._stats_control
=======
            request, bos, self.serial_version)
        return content

    def serialize_request(self, request, headers):
        """
        Serializes the request payload and sets the Content-Length
        header to the correct value.

        :param request: the request to be executed by the server.
        :type request: Request
        :param headers: the http headers
        :type headers: Dictionary
        :returns: the bytearray that contains the content.
        :rtype: bytearray
        """
        content = self._write_content(request)
        headers.update({'Content-Length': str(len(content))})
        return content
>>>>>>> e28a8742
<|MERGE_RESOLUTION|>--- conflicted
+++ resolved
@@ -89,13 +89,10 @@
             self._threadpool = None
         self.lock = Lock()
         self._ratelimiter_duration_seconds = 30
-<<<<<<< HEAD
+        self._one_time_messages = {}
         self._stats_control = StatsControl(config,
                                            logger,
                                            config.get_rate_limiting_enabled())
-=======
-        self._one_time_messages = {}
->>>>>>> e28a8742
 
     @synchronized
     def background_update_limiters(self, table_name):
@@ -232,12 +229,8 @@
         request_utils = RequestUtils(
             self._sess, self._logutils, request, self._retry_handler, self,
             self._rate_limiter_map)
-<<<<<<< HEAD
         return request_utils.do_post_request(self._request_uri, headers,
             content, timeout_ms, self._stats_control)
-=======
-        return request_utils.do_post_request(
-            self._request_uri, headers, content, timeout_ms)
 
     def check_request(self, request):
         # warn if using features not implemented at the connected server
@@ -255,7 +248,6 @@
                 raise OperationNotSupportedException(
                     'The requested feature is not supported ' +
                     'by the connected server: on demand capacity table')
->>>>>>> e28a8742
 
     @synchronized
     def _next_request_id(self):
@@ -480,13 +472,6 @@
         bos = ByteOutputStream(content)
         BinaryProtocol.write_serial_version(bos, self.serial_version)
         request.create_serializer().serialize(
-<<<<<<< HEAD
-            request, bos, BinaryProtocol.SERIAL_VERSION)
-        return content
-
-    def get_stats_control(self):
-        return self._stats_control
-=======
             request, bos, self.serial_version)
         return content
 
@@ -505,4 +490,6 @@
         content = self._write_content(request)
         headers.update({'Content-Length': str(len(content))})
         return content
->>>>>>> e28a8742
+
+    def get_stats_control(self):
+        return self._stats_control