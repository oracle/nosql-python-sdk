--- conflicted
+++ resolved
@@ -12,6 +12,7 @@
 from sys import version_info
 from threading import Lock
 from time import time
+
 from .common import (
     ByteOutputStream, CheckValue, HttpConstants, LogUtils, SSLAdapter,
     TableLimits, synchronized)
@@ -106,10 +107,7 @@
             self._threadpool = None
         self.lock = Lock()
         self._ratelimiter_duration_seconds = 30
-<<<<<<< HEAD
-=======
         self._one_time_messages = {}
->>>>>>> 0ff4b4d9
         self._stats_control = StatsControl(config,
                                            logger,
                                            config.get_rate_limiting_enabled())
@@ -256,8 +254,6 @@
             self._rate_limiter_map)
         return request_utils.do_post_request(self._request_uri, headers,
             content, timeout_ms, self._stats_control)
-<<<<<<< HEAD
-=======
 
     # set the session cookie if in return headers (see RequestUtils in http.py)
     @synchronized
@@ -286,7 +282,6 @@
                 raise OperationNotSupportedException(
                     'The requested feature is not supported ' +
                     'by the connected server: on demand capacity table')
->>>>>>> 0ff4b4d9
 
     @synchronized
     def _next_request_id(self):
@@ -511,9 +506,6 @@
         bos = ByteOutputStream(content)
         BinaryProtocol.write_serial_version(bos, self.serial_version)
         request.create_serializer().serialize(
-<<<<<<< HEAD
-            request, bos, BinaryProtocol.SERIAL_VERSION)
-=======
             request, bos, self.serial_version)
         return content
 
@@ -531,7 +523,6 @@
         """
         content = self._write_content(request)
         headers.update({'Content-Length': str(len(content))})
->>>>>>> 0ff4b4d9
         return content
 
     def get_stats_control(self):
