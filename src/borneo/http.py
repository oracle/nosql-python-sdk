--- conflicted
+++ resolved
@@ -313,18 +313,15 @@
                     self._request.set_rate_limit_delayed_ms(rate_delayed_ms)
                     # Copy retry stats to Result on successful operation.
                     res.set_retry_stats(self._request.get_retry_stats())
-<<<<<<< HEAD
                     if stats_config is not None:
                         stats_config.observe(self._request, req_size,
                                              len(response.content),
                                              network_time)
-=======
 
                     # check for a Set-Cookie header
                     cookie = response.headers.get('Set-Cookie', None)
                     if cookie is not None and cookie.startswith('session='):
                         self._client.set_session_cookie(cookie)
->>>>>>> 7d8f464e
                     return res
                 else:
                     res = HttpResponse(response.content.decode(),
